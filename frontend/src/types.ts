--- conflicted
+++ resolved
@@ -814,7 +814,6 @@
     Purple = 'purple',
 }
 
-<<<<<<< HEAD
 export interface InsightResponseStatus {
     num_rows: number
     total_rows: number
@@ -822,9 +821,6 @@
     error: boolean
     error_message: string | null
 }
-
-export interface InsightModel {
-=======
 export interface DashboardTile {
     result: any | null
     layouts: Record<string, any>
@@ -835,7 +831,6 @@
 }
 
 export interface InsightModel extends DashboardTile {
->>>>>>> 7b8d6ce3
     /** The unique key we use when communicating with the user, e.g. in URLs */
     short_id: InsightShortId
     /** The primary key in the database, used as well in API endpoints */
@@ -1158,14 +1153,11 @@
     funnel_advanced?: boolean // used to toggle advanced options on or off
     show_legend?: boolean // used to show/hide legend next to insights graph
     hidden_legend_keys?: Record<string, boolean | undefined> // used to toggle visibilities in table and legend
-<<<<<<< HEAD
     user_sql?: string
-=======
     breakdown_attribution_type?: BreakdownAttributionType // funnels breakdown attribution type
     breakdown_attribution_value?: number // funnels breakdown attribution specific step value
     breakdown_histogram_bin_count?: number // trends breakdown histogram bin count
     aggregation_axis_format?: AggregationAxisFormat
->>>>>>> 7b8d6ce3
 }
 
 export interface RecordingEventsFilters {
