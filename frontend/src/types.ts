import {
    BIN_COUNT_AUTO,
    DashboardPrivilegeLevel,
    DashboardRestrictionLevel,
    ENTITY_MATCH_TYPE,
    FunnelLayout,
    OrganizationMembershipLevel,
    PluginsAccessLevel,
    PROPERTY_MATCH_TYPE,
    RETENTION_FIRST_TIME,
    RETENTION_RECURRING,
    ShownAsValue,
    TeamMembershipLevel,
} from 'lib/constants'
import { PluginConfigSchema } from '@posthog/plugin-scaffold'
import { PluginInstallationType } from 'scenes/plugins/types'
import { UploadFile } from 'antd/lib/upload/interface'
import { eventWithTime } from '@rrweb/types'
import { PostHog } from 'posthog-js'
import { PopoverProps } from 'lib/lemon-ui/Popover/Popover'
import { Dayjs, dayjs } from 'lib/dayjs'
import { ChartDataset, ChartType, InteractionItem } from 'chart.js'
import { LogLevel } from 'rrweb'
import { TaxonomicFilterGroupType } from 'lib/components/TaxonomicFilter/types'
import { BehavioralFilterKey, BehavioralFilterType } from 'scenes/cohorts/CohortFilters/types'
import { LogicWrapper } from 'kea'
import { AggregationAxisFormat } from 'scenes/insights/aggregationAxisFormat'
import { Layout } from 'react-grid-layout'
import type {
    DashboardFilter,
    DatabaseSchemaQueryResponseField,
    HogQLQuery,
    InsightVizNode,
    Node,
} from './queries/schema'
import { QueryContext } from '~/queries/types'

import { JSONContent } from 'scenes/notebooks/Notebook/utils'
import { DashboardCompatibleScenes } from 'lib/components/SceneDashboardChoice/sceneDashboardChoiceModalLogic'

export type Optional<T, K extends string | number | symbol> = Omit<T, K> & { [K in keyof T]?: T[K] }

// Keep this in sync with backend constants (constants.py)
export enum AvailableFeature {
    EVENTS = 'events',
    TRACKED_USERS = 'tracked_users',
    DATA_RETENTION = 'data_retention',
    SUBSCRIPTIONS = 'subscriptions',
    DASHBOARD_COLLABORATION = 'dashboard_collaboration',
    DASHBOARD_PERMISSIONING = 'dashboard_permissioning',
    INGESTION_TAXONOMY = 'ingestion_taxonomy',
    PATHS_ADVANCED = 'paths_advanced',
    CORRELATION_ANALYSIS = 'correlation_analysis',
    GROUP_ANALYTICS = 'group_analytics',
    TAGGING = 'tagging',
    BEHAVIORAL_COHORT_FILTERING = 'behavioral_cohort_filtering',
    SESSION_RECORDINGS = 'session_recordings',
    RECORDINGS_PLAYLISTS = 'recordings_playlists',
    RECORDINGS_PERFORMANCE = 'recordings_performance',
    RECORDINGS_FILE_EXPORT = 'recordings_file_export',
    BOOLEAN_FLAGS = 'boolean_flags',
    MULTIVARIATE_FLAGS = 'multivariate_flags',
    EXPERIMENTATION = 'experimentation',
    APPS = 'apps',
    SLACK_INTEGRATION = 'slack_integration',
    MICROSOFT_TEAMS_INTEGRATION = 'microsoft_teams_integration',
    DISCORD_INTEGRATION = 'discord_integration',
    ZAPIER = 'zapier',
    APP_METRICS = 'app_metrics',
    TEAM_MEMBERS = 'team_members',
    API_ACCESS = 'api_access',
    ORGANIZATIONS_PROJECTS = 'organizations_projects',
    PROJECT_BASED_PERMISSIONING = 'project_based_permissioning',
    ROLE_BASED_ACCESS = 'role_based_access',
    SOCIAL_SSO = 'social_sso',
    SAML = 'saml',
    SSO_ENFORCEMENT = 'sso_enforcement',
    WHITE_LABELLING = 'white_labelling',
    COMMUNITY_SUPPORT = 'community_support',
    DEDICATED_SUPPORT = 'dedicated_support',
    EMAIL_SUPPORT = 'email_support',
    ACCOUNT_MANAGER = 'account_manager',
    TRAINING = 'training',
    CONFIGURATION_SUPPORT = 'configuration_support',
    TERMS_AND_CONDITIONS = 'terms_and_conditions',
    SECURITY_ASSESSMENT = 'security_assessment',
    BESPOKE_PRICING = 'bespoke_pricing',
    INVOICE_PAYMENTS = 'invoice_payments',
    SUPPORT_SLAS = 'support_slas',
    SURVEYS_STYLING = 'surveys_styling',
    SURVEYS_TEXT_HTML = 'surveys_text_html',
    SURVEYS_MULTIPLE_QUESTIONS = 'surveys_multiple_questions',
}

export type AvailableProductFeature = {
    key: AvailableFeature
    name: string
    description?: string | null
    limit?: number | null
    note?: string | null
    unit?: string | null
}

export enum ProductKey {
    COHORTS = 'cohorts',
    ACTIONS = 'actions',
    EXPERIMENTS = 'experiments',
    FEATURE_FLAGS = 'feature_flags',
    ANNOTATIONS = 'annotations',
    HISTORY = 'history',
    INGESTION_WARNINGS = 'ingestion_warnings',
    PERSONS = 'persons',
    SURVEYS = 'surveys',
    SESSION_REPLAY = 'session_replay',
    DATA_WAREHOUSE = 'data_warehouse',
    DATA_WAREHOUSE_SAVED_QUERY = 'data_warehouse_saved_queries',
    EARLY_ACCESS_FEATURES = 'early_access_features',
    PRODUCT_ANALYTICS = 'product_analytics',
}

export enum LicensePlan {
    Scale = 'scale',
    Enterprise = 'enterprise',
}

export enum Realm {
    Cloud = 'cloud',
    Demo = 'demo',
    SelfHostedPostgres = 'hosted',
    SelfHostedClickHouse = 'hosted-clickhouse',
}

export enum Region {
    US = 'US',
    EU = 'EU',
}

export type SSOProvider = 'google-oauth2' | 'github' | 'gitlab' | 'saml'

export interface AuthBackends {
    'google-oauth2'?: boolean
    gitlab?: boolean
    github?: boolean
}

export type ColumnChoice = string[] | 'DEFAULT'

export interface ColumnConfig {
    active: ColumnChoice
}

interface UserBaseType {
    uuid: string
    distinct_id: string
    first_name: string
    email: string
}

/* Type for User objects in nested serializers (e.g. created_by) */
export interface UserBasicType extends UserBaseType {
    is_email_verified?: any
    id: number
}

/**
 * A user can have scene dashboard choices for multiple teams
 * TODO does this only have the current team's choices?
 */
export interface SceneDashboardChoice {
    scene: DashboardCompatibleScenes
    dashboard: number | DashboardBasicType
}

/** Full User model. */
export interface UserType extends UserBaseType {
    date_joined: string
    email_opt_in: boolean
    notification_settings: NotificationSettings
    events_column_config: ColumnConfig
    anonymize_data: boolean
    toolbar_mode: 'disabled' | 'toolbar'
    has_password: boolean
    is_staff: boolean
    is_impersonated: boolean
    organization: OrganizationType | null
    team: TeamBasicType | null
    organizations: OrganizationBasicType[]
    realm?: Realm
    is_email_verified?: boolean | null
    pending_email?: string | null
    is_2fa_enabled: boolean
    has_social_auth: boolean
    has_seen_product_intro_for?: Record<string, boolean>
    scene_personalisation?: SceneDashboardChoice[]
}

export interface NotificationSettings {
    plugin_disabled: boolean
}

export interface PluginAccess {
    view: boolean
    install: boolean
    configure: boolean
}

export interface PersonalAPIKeyType {
    id: string
    label: string
    value?: string
    created_at: string
    last_used_at: string
    team_id: number
    user_id: string
}

export interface OrganizationBasicType {
    id: string
    name: string
    slug: string
    membership_level: OrganizationMembershipLevel | null
}

interface OrganizationMetadata {
    instance_tag?: string
}

export interface OrganizationType extends OrganizationBasicType {
    created_at: string
    updated_at: string
    plugins_access_level: PluginsAccessLevel
    teams: TeamBasicType[] | null
    available_features: AvailableFeature[]
    available_product_features: AvailableProductFeature[]
    is_member_join_email_enabled: boolean
    customer_id: string | null
    enforce_2fa: boolean | null
    metadata?: OrganizationMetadata
}

export interface OrganizationDomainType {
    id: string
    domain: string
    is_verified: boolean
    verified_at: string // Datetime
    verification_challenge: string
    jit_provisioning_enabled: boolean
    sso_enforcement: SSOProvider | ''
    has_saml: boolean
    saml_entity_id: string
    saml_acs_url: string
    saml_x509_cert: string
}

/** Member properties relevant at both organization and project level. */
export interface BaseMemberType {
    id: string
    user: UserBasicType
    joined_at: string
    updated_at: string
    is_2fa_enabled: boolean
    has_social_auth: boolean
}

export interface OrganizationMemberType extends BaseMemberType {
    /** Level at which the user is in the organization. */
    level: OrganizationMembershipLevel
    is_2fa_enabled: boolean
    has_social_auth: boolean
}

export interface ExplicitTeamMemberType extends BaseMemberType {
    /** Level at which the user explicitly is in the project. */
    level: TeamMembershipLevel
    /** Level at which the user is in the organization. */
    parent_level: OrganizationMembershipLevel
    /** Effective level of the user within the project, which may be higher than parent level, but not lower. */
    effective_level: OrganizationMembershipLevel
}

/**
 * While OrganizationMemberType and ExplicitTeamMemberType refer to actual Django models,
 * this interface is only used in the frontend for fusing the data from these models together.
 */
export interface FusedTeamMemberType extends BaseMemberType {
    /**
     * Level at which the user explicitly is in the project.
     * Null means that membership is implicit (when showing permitted members)
     * or that there's no membership at all (when showing addable members).
     */
    explicit_team_level: TeamMembershipLevel | null
    /** Level at which the user is in the organization. */
    organization_level: OrganizationMembershipLevel
    /** Effective level of the user within the project. */
    level: OrganizationMembershipLevel
}

export interface APIErrorType {
    type: 'authentication_error' | 'invalid_request' | 'server_error' | 'throttled_error' | 'validation_error'
    code: string
    detail: string
    attr: string | null
}

export interface EventUsageType {
    event: string
    usage_count: number
    volume: number
}

export interface PropertyUsageType {
    key: string
    usage_count: number
    volume: number
}

export interface TeamBasicType {
    id: number
    uuid: string
    organization: string // Organization ID
    api_token: string
    name: string
    completed_snippet_onboarding: boolean
    has_completed_onboarding_for?: Record<string, boolean>
    ingested_event: boolean
    is_demo: boolean
    timezone: string
    /** Whether the project is private. */
    access_control: boolean
}

export interface CorrelationConfigType {
    excluded_person_property_names?: string[]
    excluded_event_property_names?: string[]
    excluded_event_names?: string[]
}

export interface TeamType extends TeamBasicType {
    created_at: string
    updated_at: string
    anonymize_ips: boolean
    app_urls: string[]
    recording_domains: string[]
    slack_incoming_webhook: string
    autocapture_opt_out: boolean
    session_recording_opt_in: boolean
    capture_console_log_opt_in: boolean
    capture_performance_opt_in: boolean
    // a string representation of the decimal value between 0 and 1
    session_recording_sample_rate: string
    session_recording_minimum_duration_milliseconds: number | null
    session_recording_linked_flag: Pick<FeatureFlagBasicType, 'id' | 'key'> | null
    session_recording_network_payload_capture_config:
        | { recordHeaders?: boolean; recordBody?: boolean }
        | undefined
        | null
    autocapture_exceptions_opt_in: boolean
    surveys_opt_in?: boolean
    autocapture_exceptions_errors_to_ignore: string[]
    test_account_filters: AnyPropertyFilter[]
    test_account_filters_default_checked: boolean
    /** 0 or unset for Sunday, 1 for Monday. */
    week_start_day?: number
    path_cleaning_filters: PathCleaningFilter[]
    data_attributes: string[]
    person_display_name_properties: string[]
    has_group_types: boolean
    primary_dashboard: number // Dashboard shown on the project homepage
    live_events_columns: string[] | null // Custom columns shown on the Live Events page

    /** Effective access level of the user in this specific team. Null if user has no access. */
    effective_membership_level: OrganizationMembershipLevel | null

    /** Used to exclude person properties from correlation analysis results.
     *
     * For example can be used to exclude properties that have trivial causation.
     * This field should have a default value of `{}`, but it IS nullable and can be `null` in some cases.
     */
    correlation_config: CorrelationConfigType | null
    person_on_events_querying_enabled: boolean
    groups_on_events_querying_enabled: boolean
    extra_settings?: Record<string, string | number | boolean | undefined>
}

// This type would be more correct without `Partial<TeamType>`, but it's only used in the shared dashboard/insight
// scenes, so not worth the refactor to use the `isAuthenticatedTeam()` check
export type TeamPublicType = Partial<TeamType> & Pick<TeamType, 'id' | 'uuid' | 'name' | 'timezone'>

export interface ActionType {
    count?: number
    created_at: string
    deleted?: boolean
    id: number
    is_calculating?: boolean
    last_calculated_at?: string
    last_updated_at?: string // alias for last_calculated_at to achieve event and action parity
    name: string | null
    description?: string
    post_to_slack?: boolean
    slack_message_format?: string
    steps?: ActionStepType[]
    created_by: UserBasicType | null
    tags?: string[]
    verified?: boolean
    is_action?: true
    action_id?: number // alias of id to make it compatible with event definitions uuid
    bytecode?: any[]
    bytecode_error?: string
}

/** Sync with plugin-server/src/types.ts */
export enum StringMatching {
    Contains = 'contains',
    Regex = 'regex',
    Exact = 'exact',
}

export interface ActionStepType {
    event?: string | null
    id?: number
    name?: string
    properties?: AnyPropertyFilter[]
    selector?: string | null
    /** @deprecated Only `selector` should be used now. */
    tag_name?: string
    text?: string | null
    /** @default StringMatching.Exact */
    text_matching?: StringMatching | null
    href?: string | null
    /** @default StringMatching.Exact */
    href_matching?: StringMatching | null
    url?: string | null
    /** @default StringMatching.Contains */
    url_matching?: StringMatching | null
    isNew?: string
}

export interface ElementType {
    attr_class?: string[]
    attr_id?: string
    attributes: Record<string, string>
    href?: string
    nth_child?: number
    nth_of_type?: number
    order?: number
    tag_name: string
    text?: string
}

export type ToolbarUserIntent = 'add-action' | 'edit-action'
export type ToolbarSource = 'url' | 'localstorage'
export type ToolbarVersion = 'toolbar'

/* sync with posthog-js */
export interface ToolbarParams {
    apiURL?: string
    jsURL?: string
    token?: string /** public posthog-js token */
    temporaryToken?: string /** private temporary user token */
    actionId?: number
    userIntent?: ToolbarUserIntent
    source?: ToolbarSource
    toolbarVersion?: ToolbarVersion
    instrument?: boolean
    distinctId?: string
    userEmail?: string
    dataAttributes?: string[]
    featureFlags?: Record<string, string | boolean>
}

export interface ToolbarProps extends ToolbarParams {
    posthog?: PostHog
    disableExternalStyles?: boolean
}

export type PathCleaningFilter = { alias?: string; regex?: string }

export type PropertyFilterValue = string | number | (string | number)[] | null

/** Sync with plugin-server/src/types.ts */
export enum PropertyOperator {
    Exact = 'exact',
    IsNot = 'is_not',
    IContains = 'icontains',
    NotIContains = 'not_icontains',
    Regex = 'regex',
    NotRegex = 'not_regex',
    GreaterThan = 'gt',
    GreaterThanOrEqual = 'gte',
    LessThan = 'lt',
    LessThanOrEqual = 'lte',
    IsSet = 'is_set',
    IsNotSet = 'is_not_set',
    IsDateExact = 'is_date_exact',
    IsDateBefore = 'is_date_before',
    IsDateAfter = 'is_date_after',
    Between = 'between',
    NotBetween = 'not_between',
    Minimum = 'min',
    Maximum = 'max',
}

export enum SavedInsightsTabs {
    All = 'all',
    Yours = 'yours',
    Favorites = 'favorites',
    History = 'history',
}

export enum ReplayTabs {
    Recent = 'recent',
    Playlists = 'playlists',
    FilePlayback = 'file-playback',
}

export enum ExperimentsTabs {
    All = 'all',
    Yours = 'yours',
    Archived = 'archived',
}

export enum PipelineTabs {
    Filters = 'filters',
    Transformations = 'transformations',
    Destinations = 'destinations',
}

export enum ProgressStatus {
    Draft = 'draft',
    Running = 'running',
    Complete = 'complete',
}

export enum PropertyFilterType {
    /** Event metadata and fields on the clickhouse events table */
    Meta = 'meta',
    /** Event properties */
    Event = 'event',
    /** Person properties */
    Person = 'person',
    Element = 'element',
    /** Event property with "$feature/" prepended */
    Feature = 'feature',
    Session = 'session',
    Cohort = 'cohort',
    Recording = 'recording',
    Group = 'group',
    HogQL = 'hogql',
}

/** Sync with plugin-server/src/types.ts */
interface BasePropertyFilter {
    key: string
    value?: PropertyFilterValue
    label?: string
    type?: PropertyFilterType
}

/** Sync with plugin-server/src/types.ts */
export interface EventPropertyFilter extends BasePropertyFilter {
    type: PropertyFilterType.Event
    operator: PropertyOperator
}

/** Sync with plugin-server/src/types.ts */
export interface PersonPropertyFilter extends BasePropertyFilter {
    type: PropertyFilterType.Person
    operator: PropertyOperator
}

/** Sync with plugin-server/src/types.ts */
export interface ElementPropertyFilter extends BasePropertyFilter {
    type: PropertyFilterType.Element
    key: 'tag_name' | 'text' | 'href' | 'selector'
    operator: PropertyOperator
}

export interface SessionPropertyFilter extends BasePropertyFilter {
    type: PropertyFilterType.Session
    key: '$session_duration'
    operator: PropertyOperator
}

/** Sync with plugin-server/src/types.ts */
export interface CohortPropertyFilter extends BasePropertyFilter {
    type: PropertyFilterType.Cohort
    key: 'id'
    value: number
}

export interface GroupPropertyFilter extends BasePropertyFilter {
    type: PropertyFilterType.Group
    group_type_index?: number | null
    operator: PropertyOperator
}

export interface FeaturePropertyFilter extends BasePropertyFilter {
    type: PropertyFilterType.Feature
    operator: PropertyOperator
}

export interface HogQLPropertyFilter extends BasePropertyFilter {
    type: PropertyFilterType.HogQL
    key: string
}

export interface EmptyPropertyFilter {
    type?: never
    value?: never
    operator?: never
    key?: never
}

export type AnyPropertyFilter =
    | EventPropertyFilter
    | PersonPropertyFilter
    | ElementPropertyFilter
    | SessionPropertyFilter
    | CohortPropertyFilter
    | RecordingDurationFilter
    | GroupPropertyFilter
    | FeaturePropertyFilter
    | HogQLPropertyFilter
    | EmptyPropertyFilter

export type AnyFilterLike = AnyPropertyFilter | PropertyGroupFilter | PropertyGroupFilterValue

export type SessionRecordingId = SessionRecordingType['id']

export interface RRWebRecordingConsoleLogPayload {
    level: LogLevel
    payload: (string | null)[]
    trace: string[]
}

export interface RRWebRecordingNetworkPayload {
    [key: number]: any
}

export interface RecordingConsoleLogBase {
    parsedPayload: string
    hash?: string // md5() on parsedPayload. Used for deduping console logs.
    count?: number // Number of duplicate console logs
    previewContent?: React.ReactNode // Content to show in first line
    fullContent?: React.ReactNode // Full content to show when item is expanded
    traceContent?: React.ReactNode // Url content to show on right side
    rawString: string // Raw text used for fuzzy search
    level: LogLevel
}

export type RecordingConsoleLog = RecordingConsoleLogBase & RecordingTimeMixinType

export type RecordingConsoleLogV2 = {
    timestamp: number
    windowId: string | undefined
    level: LogLevel
    content: string
    lines: string[]
    trace: string[]
    count: number
}

export interface RecordingSegment {
    kind: 'window' | 'buffer' | 'gap'
    startTimestamp: number // Epoch time that the segment starts
    endTimestamp: number // Epoch time that the segment ends
    durationMs: number
    windowId?: string
    isActive: boolean
}

export type EncodedRecordingSnapshot = {
    windowId: string
    data: eventWithTime[]
}

export interface SessionRecordingSnapshotSource {
    source: 'blob' | 'realtime'
    start_timestamp?: string
    end_timestamp?: string
    blob_key?: string
    loaded: boolean
}

export interface SessionRecordingSnapshotResponse {
    sources?: SessionRecordingSnapshotSource[]
    snapshots?: EncodedRecordingSnapshot[]
}

export type RecordingSnapshot = eventWithTime & {
    windowId: string
}

export interface SessionPlayerSnapshotData {
    snapshots?: RecordingSnapshot[]
    sources?: SessionRecordingSnapshotSource[]
    blob_keys?: string[]
}

export interface SessionPlayerData {
    person: PersonType | null
    segments: RecordingSegment[]
    bufferedToTime: number | null
    snapshotsByWindowId: Record<string, eventWithTime[]>
    durationMs: number
    start?: Dayjs
    end?: Dayjs
    fullyLoaded: boolean
}

export enum SessionRecordingUsageType {
    VIEWED = 'viewed',
    ANALYZED = 'analyzed',
    LOADED = 'loaded',
}

export enum SessionRecordingPlayerTab {
    ALL = 'all',
    EVENTS = 'events',
    CONSOLE = 'console',
    NETWORK = 'network',
}

export enum SessionPlayerState {
    READY = 'ready',
    BUFFER = 'buffer',
    PLAY = 'play',
    PAUSE = 'pause',
    SCRUB = 'scrub',
    SKIP = 'skip',
    ERROR = 'error',
}

export type AutoplayDirection = 'newer' | 'older' | null

/** Sync with plugin-server/src/types.ts */
export type ActionStepProperties =
    | EventPropertyFilter
    | PersonPropertyFilter
    | ElementPropertyFilter
    | CohortPropertyFilter

export interface RecordingDurationFilter extends BasePropertyFilter {
    type: PropertyFilterType.Recording
    key: 'duration'
    value: number
    operator: PropertyOperator
}

export type DurationType = 'duration' | 'active_seconds' | 'inactive_seconds'

export type FilterableLogLevel = 'log' | 'warn' | 'error'
export interface RecordingFilters {
    date_from?: string | null
    date_to?: string | null
    events?: FilterType['events']
    actions?: FilterType['actions']
    properties?: AnyPropertyFilter[]
    session_recording_duration?: RecordingDurationFilter
    duration_type_filter?: DurationType
    console_search_query?: string
    console_logs?: FilterableLogLevel[]
    filter_test_accounts?: boolean
}

export interface LocalRecordingFilters extends RecordingFilters {
    new_entity?: Record<string, any>[]
}

export interface SessionRecordingsResponse {
    results: SessionRecordingType[]
    has_next: boolean
}

export type EntityType = 'actions' | 'events' | 'new_entity'

export interface Entity {
    id: string | number
    name: string
    custom_name?: string
    order: number
    type: EntityType
}

export enum EntityTypes {
    ACTIONS = 'actions',
    EVENTS = 'events',
}

export type EntityFilter = {
    type?: EntityType
    id: Entity['id'] | null
    name?: string | null
    custom_name?: string | null
    index?: number
    order?: number
}

export interface FunnelExclusion extends Partial<EntityFilter> {
    funnel_from_step?: number
    funnel_to_step?: number
}

export type EntityFilterTypes = EntityFilter | ActionFilter | null

export interface PersonType {
    id?: string
    uuid?: string
    name?: string
    distinct_ids: string[]
    properties: Record<string, any>
    created_at?: string
    is_identified?: boolean
}

export interface PersonListParams {
    properties?: AnyPropertyFilter[]
    search?: string
    cohort?: number
    distinct_id?: string
    include_total?: boolean // PostHog 3000-only
}

export interface MatchedRecordingEvent {
    uuid: string
}

export interface MatchedRecording {
    session_id?: string
    events: MatchedRecordingEvent[]
}

interface CommonActorType {
    id: string | number
    properties: Record<string, any>
    created_at: string
    matched_recordings: MatchedRecording[]
    value_at_data_point: number | null
}

export interface PersonActorType extends CommonActorType {
    type: 'person'
    /** Serial ID (NOT UUID). */
    id: number
    uuid: string
    name?: string
    distinct_ids: string[]
    is_identified: boolean
}

export interface GroupActorType extends CommonActorType {
    type: 'group'
    /** Group key. */
    id: string
    group_key: string
    group_type_index: number
}

export type ActorType = PersonActorType | GroupActorType

export interface CohortGroupType {
    id: string
    days?: string
    action_id?: number
    event_id?: string
    label?: string
    count?: number
    count_operator?: string
    properties?: AnyPropertyFilter[]
    matchType: MatchType
    name?: string
}

// Synced with `posthog/models/property.py`
export interface CohortCriteriaType {
    id: string // Criteria filter id
    key: string
    value: BehavioralFilterType
    type: BehavioralFilterKey
    operator?: PropertyOperator | null
    group_type_index?: number | null
    event_type?: TaxonomicFilterGroupType | null
    operator_value?: PropertyFilterValue
    time_value?: number | string | null
    time_interval?: TimeUnitType | null
    total_periods?: number | null
    min_periods?: number | null
    seq_event_type?: TaxonomicFilterGroupType | null
    seq_event?: string | number | null
    seq_time_value?: number | string | null
    seq_time_interval?: TimeUnitType | null
    negation?: boolean
    value_property?: string | null // Transformed into 'value' for api calls
}

export type EmptyCohortGroupType = Partial<CohortGroupType>

export type EmptyCohortCriteriaType = Partial<CohortCriteriaType>

export type AnyCohortGroupType = CohortGroupType | EmptyCohortGroupType

export type AnyCohortCriteriaType = CohortCriteriaType | EmptyCohortCriteriaType

export type MatchType = typeof ENTITY_MATCH_TYPE | typeof PROPERTY_MATCH_TYPE

export interface CohortType {
    count?: number
    description?: string
    created_by?: UserBasicType | null
    created_at?: string
    deleted?: boolean
    id: number | 'new'
    is_calculating?: boolean
    errors_calculating?: number
    last_calculation?: string
    is_static?: boolean
    name?: string
    csv?: UploadFile
    groups: CohortGroupType[] // To be deprecated once `filter` takes over
    filters: {
        properties: CohortCriteriaGroupFilter
    }
}

export interface InsightHistory {
    id: number
    filters: Record<string, any>
    name?: string
    createdAt: string
    saved: boolean
    type: InsightType
}

export interface SavedFunnel extends InsightHistory {
    created_by: string
}

export type BinCountValue = number | typeof BIN_COUNT_AUTO

// https://github.com/PostHog/posthog/blob/master/posthog/constants.py#L106
export enum StepOrderValue {
    STRICT = 'strict',
    UNORDERED = 'unordered',
    ORDERED = 'ordered',
}

export enum PersonsTabType {
    FEED = 'feed',
    EVENTS = 'events',
    SESSION_RECORDINGS = 'sessionRecordings',
    PROPERTIES = 'properties',
    COHORTS = 'cohorts',
    RELATED = 'related',
    HISTORY = 'history',
    FEATURE_FLAGS = 'featureFlags',
    DASHBOARD = 'dashboard',
}

export enum LayoutView {
    Card = 'card',
    List = 'list',
}

export interface EventsTableAction {
    name: string
    id: string
}

export interface EventsTableRowItem {
    event?: EventType
    date_break?: string
    new_events?: boolean
}

export interface EventType {
    // fields from the API
    id: string
    distinct_id: string
    properties: Record<string, any>
    event: string
    timestamp: string
    person?: Pick<PersonType, 'is_identified' | 'distinct_ids' | 'properties'>
    elements: ElementType[]
    elements_chain?: string | null
    uuid?: string
}

export interface RecordingTimeMixinType {
    playerTime: number | null
}

export interface RecordingEventType
    extends Pick<EventType, 'id' | 'event' | 'properties' | 'timestamp' | 'elements'>,
        RecordingTimeMixinType {
    fullyLoaded: boolean
}

export interface SessionRecordingPlaylistType {
    /** The primary key in the database, used as well in API endpoints */
    id: number
    short_id: string
    name: string
    derived_name?: string | null
    description?: string
    pinned?: boolean
    deleted: boolean
    created_at: string
    created_by: UserBasicType | null
    last_modified_at: string
    last_modified_by: UserBasicType | null
    filters?: RecordingFilters
}

export interface SessionRecordingSegmentType {
    start_time: string
    end_time: string
    window_id: string
    is_active: boolean
}

export interface SessionRecordingType {
    id: string
    /** Whether this recording has been viewed already. */
    viewed: boolean
    /** Length of recording in seconds. */
    recording_duration: number
    active_seconds?: number
    inactive_seconds?: number
    /** When the recording starts in ISO format. */
    start_time: string
    /** When the recording ends in ISO format. */
    end_time: string
    /** List of matching events. **/
    matching_events?: MatchedRecording[]
    distinct_id?: string
    email?: string
    person?: PersonType
    click_count?: number
    keypress_count?: number
    /** count of all mouse activity in the recording, not just clicks */
    mouse_activity_count?: number
    start_url?: string
    console_log_count?: number
    console_warn_count?: number
    console_error_count?: number
    /** Where this recording information was loaded from  */
    storage?: 'object_storage_lts' | 'object_storage'
}

export interface SessionRecordingPropertiesType {
    id: string
    properties?: Record<string, any>
}

export interface PerformancePageView {
    session_id: string
    pageview_id: string
    timestamp: string
}
export interface RecentPerformancePageView extends PerformancePageView {
    page_url: string
    duration: number
}

// copied from rrweb/network@1
export type Body =
    | string
    | Document
    | Blob
    | ArrayBufferView
    | ArrayBuffer
    | FormData
    | URLSearchParams
    | ReadableStream<Uint8Array>
    | null

export interface PerformanceEvent {
    uuid: string
    timestamp: string | number
    distinct_id: string
    session_id: string
    window_id: string
    pageview_id: string
    current_url: string

    // BASE_EVENT_COLUMNS
    time_origin?: string
    entry_type?: string
    name?: string

    // RESOURCE_EVENT_COLUMNS
    start_time?: number
    duration?: number
    redirect_start?: number
    redirect_end?: number
    worker_start?: number
    fetch_start?: number
    domain_lookup_start?: number
    domain_lookup_end?: number
    connect_start?: number
    secure_connection_start?: number
    connect_end?: number
    request_start?: number
    response_start?: number
    response_end?: number
    decoded_body_size?: number
    encoded_body_size?: number

    initiator_type?: string
    next_hop_protocol?: string
    render_blocking_status?: string
    response_status?: number
    transfer_size?: number

    // LARGEST_CONTENTFUL_PAINT_EVENT_COLUMNS
    largest_contentful_paint_element?: string
    largest_contentful_paint_render_time?: number
    largest_contentful_paint_load_time?: number
    largest_contentful_paint_size?: number
    largest_contentful_paint_id?: string
    largest_contentful_paint_url?: string

    // NAVIGATION_EVENT_COLUMNS
    dom_complete?: number
    dom_content_loaded_event?: number
    dom_interactive?: number
    load_event_end?: number
    load_event_start?: number
    redirect_count?: number
    navigation_type?: string
    unload_event_end?: number
    unload_event_start?: number

    // Performance summary fields calculated on frontend
    first_contentful_paint?: number // https://web.dev/fcp/
    time_to_interactive?: number // https://web.dev/tti/
    total_blocking_time?: number // https://web.dev/tbt/

    // request/response capture - merged in from rrweb/network@1 payloads
    request_headers?: Record<string, string>
    response_headers?: Record<string, string>
    request_body?: Body
    response_body?: Body
}

export interface CurrentBillCycleType {
    current_period_start: number
    current_period_end: number
}

export interface BillingV2FeatureType {
    key: string
    name: string
    description?: string
    unit?: string
    limit?: number
    note?: string
    group?: AvailableFeature
}

export interface BillingV2TierType {
    flat_amount_usd: string
    unit_amount_usd: string
    current_amount_usd: string | null
    current_usage: number
    projected_usage: number | null
    projected_amount_usd: string | null
    up_to: number | null
}

export interface BillingProductV2Type {
    type: string
    usage_key: string
    name: string
    description: string
    price_description?: string | null
    image_url?: string | null
    docs_url: string | null
    free_allocation?: number
    subscribed: boolean
    tiers?: BillingV2TierType[] | null
    tiered: boolean
    current_usage?: number
    projected_amount_usd?: string
    projected_usage?: number
    percentage_usage: number
    current_amount_usd_before_addons: string | null
    current_amount_usd: string | null
    usage_limit: number | null
    has_exceeded_limit: boolean
    unit: string
    unit_amount_usd: string | null
    plans: BillingV2PlanType[]
    contact_support: boolean
    inclusion_only: any
    feature_groups: {
        // deprecated, remove after removing the billing plans table
        group: string
        name: string
        features: BillingV2FeatureType[]
    }[]
    addons: BillingProductV2AddonType[]

    // addons-only: if this addon is included with the base product and not subscribed individually. for backwards compatibility.
    included_with_main_product?: boolean
}

export interface BillingProductV2AddonType {
    name: string
    description: string
    price_description: string | null
    image_url: string | null
    docs_url: string | null
    type: string
    tiers: BillingV2TierType[] | null
    tiered: boolean
    subscribed: boolean
    // sometimes addons are included with the base product, but they aren't subscribed individually
    included_with_main_product?: boolean
    contact_support?: boolean
    unit: string | null
    unit_amount_usd: string | null
    current_amount_usd: string | null
    current_usage: number
    projected_usage: number | null
    projected_amount_usd: string | null
    plans: BillingV2PlanType[]
    usage_key: string
    free_allocation?: number
    percentage_usage?: number
}
export interface BillingV2Type {
    customer_id: string
    has_active_subscription: boolean
    free_trial_until?: Dayjs
    stripe_portal_url?: string
    deactivated?: boolean
    current_total_amount_usd?: string
    current_total_amount_usd_after_discount?: string
    products: BillingProductV2Type[]

    custom_limits_usd?: {
        [key: string]: string | null | undefined
    }
    billing_period?: {
        current_period_start: Dayjs
        current_period_end: Dayjs
        interval: 'month' | 'year'
    }
    license?: {
        plan: LicensePlan
    }
    available_plans?: BillingV2PlanType[]
    discount_percent?: number
    discount_amount_usd?: string
    amount_off_expires_at?: Dayjs
}

export interface BillingV2PlanType {
    free_allocation?: number
    features: BillingV2FeatureType[]
    key: string
    name: string
    description: string
    is_free?: boolean
    products: BillingProductV2Type[]
    plan_key?: string
    current_plan?: any
    tiers?: BillingV2TierType[]
    included_if?: 'no_active_subscription' | 'has_subscription' | null
}

export interface PlanInterface {
    key: string
    name: string
    custom_setup_billing_message: string
    image_url: string
    self_serve: boolean
    is_metered_billing: boolean
    event_allowance: number
    price_string: string
}

// Creating a nominal type: https://github.com/microsoft/TypeScript/issues/202#issuecomment-961853101
export type InsightShortId = string & { readonly '': unique symbol }

export enum InsightColor {
    White = 'white',
    Black = 'black',
    Blue = 'blue',
    Green = 'green',
    Purple = 'purple',
}

export interface Cacheable {
    last_refresh: string | null
    next_allowed_client_refresh?: string | null
}

export interface TileLayout extends Omit<Layout, 'i'> {
    i?: string // we use `i` in the front end but not in the API
}

export interface Tileable {
    layouts: Record<DashboardLayoutSize, TileLayout> | Record<string, never> // allow an empty object or one with DashboardLayoutSize keys
    color: InsightColor | null
}

export interface DashboardTile extends Tileable, Cacheable {
    id: number
    insight?: InsightModel
    text?: TextModel
    deleted?: boolean
    is_cached?: boolean
}

export interface DashboardTileBasicType {
    id: number
    dashboard_id: number
    deleted?: boolean
}

export interface TextModel {
    body: string
    created_by?: UserBasicType
    last_modified_by?: UserBasicType
    last_modified_at: string
}

export interface InsightModel extends Cacheable {
    /** The unique key we use when communicating with the user, e.g. in URLs */
    short_id: InsightShortId
    /** The primary key in the database, used as well in API endpoints */
    id: number
    name: string
    derived_name?: string | null
    description?: string
    favorited?: boolean
    order: number | null
    result: any | null
    deleted: boolean
    saved: boolean
    created_at: string
    created_by: UserBasicType | null
    is_sample: boolean
    /** @deprecated Use `dashboard_tiles instead */
    dashboards: number[] | null
    dashboard_tiles: DashboardTileBasicType[] | null
    updated_at: string
    tags?: string[]
    last_modified_at: string
    last_modified_by: UserBasicType | null
    effective_restriction_level: DashboardRestrictionLevel
    effective_privilege_level: DashboardPrivilegeLevel
    timezone?: string | null
    /** Only used in the frontend to store the next breakdown url */
    next?: string
    /** Only used in the frontend to toggle showing Baseline in funnels or not */
    disable_baseline?: boolean
    filters: Partial<FilterType>
    query?: Node | null
}

export interface DashboardBasicType {
    id: number
    name: string
    description: string
    pinned: boolean
    created_at: string
    created_by: UserBasicType | null
    is_shared: boolean
    deleted: boolean
    creation_mode: 'default' | 'template' | 'duplicate'
    restriction_level: DashboardRestrictionLevel
    effective_restriction_level: DashboardRestrictionLevel
    effective_privilege_level: DashboardPrivilegeLevel
    tags?: string[]
    /** Purely local value to determine whether the dashboard should be highlighted, e.g. as a fresh duplicate. */
    _highlight?: boolean
}

export interface DashboardTemplateListParams {
    scope?: DashboardTemplateScope
}

export type DashboardTemplateScope = 'team' | 'global' | 'feature_flag'

export interface DashboardType extends DashboardBasicType {
    tiles: DashboardTile[]
    filters: DashboardFilter
}

export interface DashboardTemplateType {
    id: string
    team_id?: number
    created_at?: string
    template_name: string
    dashboard_description?: string
    dashboard_filters?: DashboardFilter
    tiles: DashboardTile[]
    variables?: DashboardTemplateVariableType[]
    tags?: string[]
    image_url?: string
    scope?: DashboardTemplateScope
}

export interface MonacoMarker {
    message: string
}

// makes the DashboardTemplateType properties optional and the tiles properties optional
export type DashboardTemplateEditorType = Partial<Omit<DashboardTemplateType, 'tiles'>> & {
    tiles: Partial<DashboardTile>[]
}

export interface DashboardTemplateVariableType {
    id: string
    name: string
    description: string
    type: 'event'
    default: Record<string, JsonType>
    required: boolean
}

export type DashboardLayoutSize = 'sm' | 'xs'

/** Explicit dashboard collaborator, based on DashboardPrivilege. */
export interface DashboardCollaboratorType {
    id: string
    dashboard_id: DashboardType['id']
    user: UserBasicType
    level: DashboardPrivilegeLevel
    added_at: string
    updated_at: string
}

/** Explicit (dashboard privilege) OR implicit (project admin) dashboard collaborator. */
export type FusedDashboardCollaboratorType = Pick<DashboardCollaboratorType, 'user' | 'level'>

export interface OrganizationInviteType {
    id: string
    target_email: string
    first_name: string
    is_expired: boolean
    emailing_attempt_made: boolean
    created_by: UserBasicType | null
    created_at: string
    updated_at: string
    message?: string
}

export interface PluginType {
    id: number
    plugin_type: PluginInstallationType
    name: string
    description?: string
    url?: string
    tag?: string
    icon?: string
    latest_tag?: string
    config_schema: Record<string, PluginConfigSchema> | PluginConfigSchema[]
    source?: string
    maintainer?: string
    is_global: boolean
    organization_id: string
    organization_name: string
    metrics?: Record<string, StoredMetricMathOperations>
    capabilities?: Record<'jobs' | 'methods' | 'scheduled_tasks', string[] | undefined>
    public_jobs?: Record<string, JobSpec>
}

/** Config passed to app component and logic as props. Sent in Django's app context */
export interface FrontendAppConfig {
    pluginId: number
    pluginConfigId: number
    pluginType: PluginInstallationType | null
    name: string
    url: string
    config: Record<string, any>
}

/** Frontend app created after receiving a bundle via import('').getFrontendApp() */
export interface FrontendApp {
    id: number
    pluginId: number
    error?: any
    title?: string
    logic?: LogicWrapper
    component?: (props: FrontendAppConfig) => JSX.Element
    onInit?: (props: FrontendAppConfig) => void
}

export interface JobPayloadFieldOptions {
    type: 'string' | 'boolean' | 'json' | 'number' | 'date' | 'daterange'
    title?: string
    required?: boolean
    default?: any
    staff_only?: boolean
}

export interface JobSpec {
    payload?: Record<string, JobPayloadFieldOptions>
}

export interface PluginConfigType {
    id?: number
    plugin: number
    team_id: number
    enabled: boolean
    order: number

    config: Record<string, any>
    error?: PluginErrorType
    delivery_rate_24h?: number | null
    created_at?: string
}

export interface PluginConfigWithPluginInfo extends PluginConfigType {
    id: number
    plugin_info: PluginType
}

export interface PluginErrorType {
    message: string
    time: string
    stack?: string
    name?: string
    event?: Record<string, any>
}

export enum PluginLogEntryType {
    Debug = 'DEBUG',
    Log = 'LOG',
    Info = 'INFO',
    Warn = 'WARN',
    Error = 'ERROR',
}

export interface PluginLogEntry {
    id: string
    team_id: number
    plugin_id: number
    plugin_config_id: number
    timestamp: string
    type: PluginLogEntryType
    is_system: boolean
    message: string
    instance_id: string
}

export enum BatchExportLogEntryLevel {
    Debug = 'DEBUG',
    Log = 'LOG',
    Info = 'INFO',
    Warning = 'WARNING',
    Error = 'ERROR',
}

export interface BatchExportLogEntry {
    team_id: number
    batch_export_id: number
    run_id: number
    timestamp: string
    level: BatchExportLogEntryLevel
    message: string
}

export enum AnnotationScope {
    Insight = 'dashboard_item',
    Project = 'project',
    Organization = 'organization',
}

export interface RawAnnotationType {
    id: number
    scope: AnnotationScope
    content: string | null
    date_marker: string | null
    created_by?: UserBasicType | null
    created_at: string
    updated_at: string
    dashboard_item?: number | null
    insight_short_id?: InsightModel['short_id'] | null
    insight_name?: InsightModel['name'] | null
    deleted?: boolean
    creation_type?: 'USR' | 'GIT'
}

export interface AnnotationType extends Omit<RawAnnotationType, 'created_at' | 'date_marker'> {
    date_marker: dayjs.Dayjs | null
    created_at: dayjs.Dayjs
}

export interface DatedAnnotationType extends Omit<AnnotationType, 'date_marker'> {
    date_marker: dayjs.Dayjs
}

export enum ChartDisplayType {
    ActionsLineGraph = 'ActionsLineGraph',
    ActionsLineGraphCumulative = 'ActionsLineGraphCumulative',
    ActionsAreaGraph = 'ActionsAreaGraph',
    ActionsTable = 'ActionsTable',
    ActionsPie = 'ActionsPie',
    ActionsBar = 'ActionsBar',
    ActionsBarValue = 'ActionsBarValue',
    WorldMap = 'WorldMap',
    BoldNumber = 'BoldNumber',
}

export type BreakdownType = 'cohort' | 'person' | 'event' | 'group' | 'session' | 'hogql'
export type IntervalType = 'hour' | 'day' | 'week' | 'month'
export type SmoothingType = number

export enum InsightType {
    TRENDS = 'TRENDS',
    STICKINESS = 'STICKINESS',
    LIFECYCLE = 'LIFECYCLE',
    FUNNELS = 'FUNNELS',
    RETENTION = 'RETENTION',
    PATHS = 'PATHS',
    JSON = 'JSON',
    SQL = 'SQL',
}

export enum PathType {
    PageView = '$pageview',
    Screen = '$screen',
    CustomEvent = 'custom_event',
    HogQL = 'hogql',
}

export enum FunnelPathType {
    before = 'funnel_path_before_step',
    between = 'funnel_path_between_steps',
    after = 'funnel_path_after_step',
}

export enum FunnelVizType {
    Steps = 'steps',
    TimeToConvert = 'time_to_convert',
    Trends = 'trends',
}

export type RetentionType = typeof RETENTION_RECURRING | typeof RETENTION_FIRST_TIME

export enum RetentionPeriod {
    Hour = 'Hour',
    Day = 'Day',
    Week = 'Week',
    Month = 'Month',
}

export type BreakdownKeyType = string | number | (string | number)[] | null

export interface Breakdown {
    property: string | number
    type: BreakdownType
    normalize_url?: boolean
}

export interface FilterType {
    // used by all
    from_dashboard?: boolean | number
    insight?: InsightType
    filter_test_accounts?: boolean
    properties?: AnyPropertyFilter[] | PropertyGroupFilter
    sampling_factor?: number | null

    date_from?: string | null
    date_to?: string | null
    /**
     * Whether the `date_from` and `date_to` should be used verbatim. Disables rounding to the start and end of period.
     * Strings are cast to bools, e.g. "true" -> true.
     */
    explicit_date?: boolean | string | null

    events?: Record<string, any>[]
    actions?: Record<string, any>[]
    new_entity?: Record<string, any>[]

    // persons modal
    entity_id?: string | number
    entity_type?: EntityType
    entity_math?: string

    // used by trends and stickiness
    interval?: IntervalType
    // TODO: extract into TrendsFunnelsCommonFilterType
    breakdown_type?: BreakdownType | null
    breakdown?: BreakdownKeyType
    breakdown_normalize_url?: boolean
    breakdowns?: Breakdown[]
    breakdown_group_type_index?: number | null
    aggregation_group_type_index?: number // Groups aggregation
}

export interface PropertiesTimelineFilterType {
    date_from?: string | null // DateMixin
    date_to?: string | null // DateMixin
    interval?: IntervalType // IntervalMixin
    properties?: AnyPropertyFilter[] | PropertyGroupFilter // PropertyMixin
    events?: Record<string, any>[] // EntitiesMixin
    actions?: Record<string, any>[] // EntitiesMixin
    aggregation_group_type_index?: number // GroupsAggregationMixin
    display?: ChartDisplayType // DisplayDerivedMixin
    breakdown_type?: BreakdownType | null
    breakdown?: BreakdownKeyType
}

export interface TrendsFilterType extends FilterType {
    // Specifies that we want to smooth the aggregation over the specified
    // number of intervals, e.g. for a day interval, we may want to smooth over
    // 7 days to remove weekly variation. Smoothing is performed as a moving average.
    smoothing_intervals?: number
    compare?: boolean
    formula?: string
    /** @deprecated */
    shown_as?: ShownAsValue
    display?: ChartDisplayType
    breakdown_histogram_bin_count?: number // trends breakdown histogram bin count

    // frontend only
    show_legend?: boolean // used to show/hide legend next to insights graph
    hidden_legend_keys?: Record<string, boolean | undefined> // used to toggle visibilities in table and legend
    aggregation_axis_format?: AggregationAxisFormat // a fixed format like duration that needs calculation
    aggregation_axis_prefix?: string // a prefix to add to the aggregation axis e.g. £
    aggregation_axis_postfix?: string // a postfix to add to the aggregation axis e.g. %
    show_values_on_series?: boolean
    show_percent_stack_view?: boolean
}

export interface StickinessFilterType extends FilterType {
    compare?: boolean
    /** @deprecated */
    shown_as?: ShownAsValue
    display?: ChartDisplayType

    // frontend only
    show_legend?: boolean // used to show/hide legend next to insights graph
    hidden_legend_keys?: Record<string, boolean | undefined> // used to toggle visibilities in table and legend
    show_values_on_series?: boolean

    // persons only
    stickiness_days?: number
}

export interface FunnelsFilterType extends FilterType {
    funnel_viz_type?: FunnelVizType // parameter sent to funnels API for time conversion code path
    funnel_from_step?: number // used in time to convert: initial step index to compute time to convert
    funnel_to_step?: number // used in time to convert: ending step index to compute time to convert
    breakdown_attribution_type?: BreakdownAttributionType // funnels breakdown attribution type
    breakdown_attribution_value?: number // funnels breakdown attribution specific step value
    bin_count?: BinCountValue // used in time to convert: number of bins to show in histogram
    funnel_window_interval_unit?: FunnelConversionWindowTimeUnit // minutes, days, weeks, etc. for conversion window
    funnel_window_interval?: number | undefined // length of conversion window
    funnel_order_type?: StepOrderValue
    exclusions?: FunnelExclusion[] // used in funnel exclusion filters
    funnel_aggregate_by_hogql?: string

    // frontend only
    layout?: FunnelLayout // used only for funnels
    funnel_step_reference?: FunnelStepReference // whether conversion shown in graph should be across all steps or just from the previous step
    hidden_legend_keys?: Record<string, boolean | undefined> // used to toggle visibilities in table and legend

    // persons only
    entrance_period_start?: string // this and drop_off is used for funnels time conversion date for the persons modal
    drop_off?: boolean
    funnel_step?: number
    funnel_step_breakdown?: string | number[] | number | null // used in steps breakdown: persons modal
    funnel_custom_steps?: number[] // used to provide custom steps for which to get people in a funnel - primarily for correlation use
    funnel_correlation_person_entity?: Record<string, any> // Funnel Correlation Persons Filter
    funnel_correlation_person_converted?: 'true' | 'false' // Funnel Correlation Persons Converted - success or failure counts
}
export interface PathsFilterType extends FilterType {
    path_type?: PathType
    paths_hogql_expression?: string
    include_event_types?: PathType[]
    start_point?: string
    end_point?: string
    path_groupings?: string[]
    funnel_paths?: FunnelPathType
    funnel_filter?: Record<string, any> // Funnel Filter used in Paths
    exclude_events?: string[] // Paths Exclusion type
    step_limit?: number // Paths Step Limit
    path_replacements?: boolean
    local_path_cleaning_filters?: PathCleaningFilter[]
    edge_limit?: number | undefined // Paths edge limit
    min_edge_weight?: number | undefined // Paths
    max_edge_weight?: number | undefined // Paths

    // persons only
    path_start_key?: string // Paths People Start Key
    path_end_key?: string // Paths People End Key
    path_dropoff_key?: string // Paths People Dropoff Key
}
export interface RetentionFilterType extends FilterType {
    retention_type?: RetentionType
    retention_reference?: 'total' | 'previous' // retention wrt cohort size or previous period
    total_intervals?: number // retention total intervals
    returning_entity?: Record<string, any>
    target_entity?: Record<string, any>
    period?: RetentionPeriod
}
export interface LifecycleFilterType extends FilterType {
    /** @deprecated */
    shown_as?: ShownAsValue

    // frontend only
    show_values_on_series?: boolean
    toggledLifecycles?: LifecycleToggle[]
}

export type LifecycleToggle = 'new' | 'resurrecting' | 'returning' | 'dormant'
export type AnyFilterType =
    | TrendsFilterType
    | StickinessFilterType
    | FunnelsFilterType
    | PathsFilterType
    | RetentionFilterType
    | LifecycleFilterType
    | FilterType

export type AnyPartialFilterType =
    | Partial<TrendsFilterType>
    | Partial<StickinessFilterType>
    | Partial<FunnelsFilterType>
    | Partial<PathsFilterType>
    | Partial<RetentionFilterType>
    | Partial<LifecycleFilterType>
    | Partial<FilterType>

export interface EventsListQueryParams {
    event?: string
    properties?: AnyPropertyFilter[] | PropertyGroupFilter
    orderBy?: string[]
    action_id?: number
    after?: string
    before?: string
    limit?: number
    offset?: number
}

export interface RecordingEventsFilters {
    query: string
}

export interface RecordingConsoleLogsFilters {
    query: string
}

export enum RecordingWindowFilter {
    All = 'all',
}

export interface EditorFilterProps {
    insightProps: InsightLogicProps
}

export interface InsightEditorFilter {
    key: string
    label?: string | ((props: EditorFilterProps) => JSX.Element | null)
    tooltip?: JSX.Element
    showOptional?: boolean
    position?: 'left' | 'right'
    valueSelector?: (insight: Partial<InsightModel>) => any
    /** Editor filter component. Cannot be an anonymous function or the key would not work! */
    component?: (props: EditorFilterProps) => JSX.Element | null
}

export type InsightEditorFilterGroup = {
    title?: string
    count?: number
    editorFilters: InsightEditorFilter[]
    defaultExpanded?: boolean
}

export interface SystemStatusSubrows {
    columns: string[]
    rows: string[][]
}

export interface SystemStatusRow {
    metric: string
    value: boolean | string | number | null
    key: string
    description?: string
    subrows?: SystemStatusSubrows
}

export interface SystemStatus {
    overview: SystemStatusRow[]
}

export type QuerySummary = { duration: string } & Record<string, string>

export interface SystemStatusQueriesResult {
    postgres_running: QuerySummary[]
    clickhouse_running?: QuerySummary[]
    clickhouse_slow_log?: QuerySummary[]
}

export interface SystemStatusAnalyzeResult {
    query: string
    timing: {
        query_id: string
        event_time: string
        query_duration_ms: number
        read_rows: number
        read_size: string
        result_rows: number
        result_size: string
        memory_usage: string
    }
    flamegraphs: Record<string, string>
}

export interface ActionFilter extends EntityFilter {
    math?: string
    math_property?: string
    math_group_type_index?: number | null
    math_hogql?: string
    properties?: AnyPropertyFilter[]
    type: EntityType
}
export interface TrendAPIResponse<ResultType = TrendResult[]> {
    type: 'Trends'
    is_cached: boolean
    last_refresh: string | null
    result: ResultType
    timezone: string
    next: string | null
}

export interface TrendResult {
    action: ActionFilter
    actions?: ActionFilter[]
    count: number
    data: number[]
    days: string[]
    dates?: string[]
    label: string
    labels: string[]
    breakdown_value?: string | number
    aggregated_value: number
    status?: string
    compare_label?: CompareLabelType
    compare?: boolean
    persons_urls?: { url: string }[]
    persons?: Person
    filter?: TrendsFilterType
}

interface Person {
    url: string
    filter: Partial<FilterType>
}

export interface FunnelStep {
    // The type returned from the API.
    action_id: string
    average_conversion_time: number | null
    median_conversion_time: number | null
    count: number
    name: string
    custom_name?: string | null
    order: number
    people?: string[]
    type: EntityType
    labels?: string[]
    breakdown?: BreakdownKeyType
    breakdowns?: BreakdownKeyType[]
    breakdown_value?: BreakdownKeyType
    data?: number[]
    days?: string[]

    /** Url that you can GET to retrieve the people that converted in this step */
    converted_people_url: string

    /** Url that you can GET to retrieve the people that dropped in this step  */
    dropped_people_url: string | null
}

export interface FunnelsTimeConversionBins {
    bins: [number, number][]
    average_conversion_time: number | null
}

export type FunnelResultType = FunnelStep[] | FunnelStep[][] | FunnelsTimeConversionBins

export interface FunnelAPIResponse<ResultType = FunnelResultType> {
    is_cached: boolean
    last_refresh: string | null
    result: ResultType
    timezone: string
}

export interface FunnelStepWithNestedBreakdown extends FunnelStep {
    nested_breakdown?: FunnelStep[]
}

export interface FunnelTimeConversionMetrics {
    averageTime: number
    stepRate: number
    totalRate: number
}

export interface FunnelConversionWindow {
    funnel_window_interval_unit: FunnelConversionWindowTimeUnit
    funnel_window_interval: number
}

// https://github.com/PostHog/posthog/blob/master/posthog/models/filters/mixins/funnel.py#L100
export enum FunnelConversionWindowTimeUnit {
    Second = 'second',
    Minute = 'minute',
    Hour = 'hour',
    Day = 'day',
    Week = 'week',
    Month = 'month',
}

export enum FunnelStepReference {
    total = 'total',
    previous = 'previous',
}

export interface FunnelStepWithConversionMetrics extends FunnelStep {
    droppedOffFromPrevious: number
    conversionRates: {
        fromPrevious: number
        total: number
        fromBasisStep: number // either fromPrevious or total, depending on FunnelStepReference
    }
    nested_breakdown?: Omit<FunnelStepWithConversionMetrics, 'nested_breakdown'>[]
    rowKey?: number | string
    significant?: {
        fromPrevious: boolean
        total: boolean
        fromBasisStep: boolean // either fromPrevious or total, depending on FunnelStepReference
    }
}

export interface FlattenedFunnelStepByBreakdown {
    rowKey: number | string
    isBaseline?: boolean
    breakdown?: BreakdownKeyType
    // :KLUDGE: Data transforms done in `getBreakdownStepValues`
    breakdown_value?: Array<string | number>
    breakdownIndex?: number
    conversionRates?: {
        total: number
    }
    steps?: FunnelStepWithConversionMetrics[]
    significant?: boolean
}

export interface FunnelCorrelation {
    event: Pick<EventType, 'elements' | 'event' | 'properties'>
    odds_ratio: number
    success_count: number
    success_people_url: string
    failure_count: number
    failure_people_url: string
    correlation_type: FunnelCorrelationType.Failure | FunnelCorrelationType.Success
    result_type:
        | FunnelCorrelationResultsType.Events
        | FunnelCorrelationResultsType.Properties
        | FunnelCorrelationResultsType.EventWithProperties
}

export enum FunnelCorrelationType {
    Success = 'success',
    Failure = 'failure',
}

export enum FunnelCorrelationResultsType {
    Events = 'events',
    Properties = 'properties',
    EventWithProperties = 'event_with_properties',
}

export enum BreakdownAttributionType {
    FirstTouch = 'first_touch',
    LastTouch = 'last_touch',
    AllSteps = 'all_events',
    Step = 'step',
}

export interface ChartParams {
    inCardView?: boolean
    inSharedMode?: boolean
    showPersonsModal?: boolean
    /** allows overriding by queries, e.g. setting empty state text*/
    context?: QueryContext
}

export interface HistogramGraphDatum {
    id: number
    bin0: number
    bin1: number
    count: number
    label: string
}

// Shared between insightLogic, dashboardItemLogic, trendsLogic, funnelLogic, pathsLogic, retentionLogic
export interface InsightLogicProps {
    /** currently persisted insight */
    dashboardItemId?: InsightShortId | 'new' | `new-${string}` | null
    /** id of the dashboard the insight is on (when the insight is being displayed on a dashboard) **/
    dashboardId?: DashboardType['id']
    /** cached insight */
    cachedInsight?: Partial<InsightModel> | null
    /** enable this to avoid API requests */
    doNotLoad?: boolean
    /** query when used as ad-hoc insight */
    query?: InsightVizNode
    setQuery?: (node: InsightVizNode) => void
}

export interface SetInsightOptions {
    /** this overrides the in-flight filters on the page, which may not equal the last returned API response */
    overrideFilter?: boolean
    /** calling with this updates the "last saved" filters */
    fromPersistentApi?: boolean
}

export interface Survey {
    /** UUID */
    id: string
    name: string
    type: SurveyType
    description: string
    linked_flag_id: number | null
    linked_flag: FeatureFlagBasicType | null
    targeting_flag: FeatureFlagBasicType | null
    targeting_flag_filters: Pick<FeatureFlagFilters, 'groups'> | undefined
    conditions: {
        url: string
        selector: string
        seenSurveyWaitPeriodInDays?: number
        urlMatchType?: SurveyUrlMatchType
    } | null
    appearance: SurveyAppearance
    questions: (BasicSurveyQuestion | LinkSurveyQuestion | RatingSurveyQuestion | MultipleSurveyQuestion)[]
    created_at: string
    created_by: UserBasicType | null
    start_date: string | null
    end_date: string | null
    archived: boolean
    remove_targeting_flag?: boolean
}

export enum SurveyUrlMatchType {
    Exact = 'exact',
    Contains = 'icontains',
    Regex = 'regex',
}

export enum SurveyType {
    Popover = 'popover',
    Button = 'button',
    FullScreen = 'full_screen',
    Email = 'email',
    API = 'api',
}

export interface SurveyAppearance {
    backgroundColor?: string
    submitButtonColor?: string
    submitButtonText?: string
    ratingButtonColor?: string
    ratingButtonActiveColor?: string
    borderColor?: string
    placeholder?: string
    whiteLabel?: boolean
    displayThankYouMessage?: boolean
    thankYouMessageHeader?: string
    thankYouMessageDescription?: string
    position?: string
}

export interface SurveyQuestionBase {
    question: string
    description?: string | null
    optional?: boolean
}

export interface BasicSurveyQuestion extends SurveyQuestionBase {
    type: SurveyQuestionType.Open
}

export interface LinkSurveyQuestion extends SurveyQuestionBase {
    type: SurveyQuestionType.Link
    link: string | null
}

export interface RatingSurveyQuestion extends SurveyQuestionBase {
    type: SurveyQuestionType.Rating
    display: 'number' | 'emoji'
    scale: number
    lowerBoundLabel: string
    upperBoundLabel: string
}

export interface MultipleSurveyQuestion extends SurveyQuestionBase {
    type: SurveyQuestionType.SingleChoice | SurveyQuestionType.MultipleChoice
    choices: string[]
}

export type SurveyQuestion = BasicSurveyQuestion | LinkSurveyQuestion | RatingSurveyQuestion | MultipleSurveyQuestion

export enum SurveyQuestionType {
    Open = 'open',
    MultipleChoice = 'multiple_choice',
    SingleChoice = 'single_choice',
    Rating = 'rating',
    Link = 'link',
}

export interface FeatureFlagGroupType {
    properties?: AnyPropertyFilter[]
    rollout_percentage: number | null
    variant: string | null
    users_affected?: number
}

export interface MultivariateFlagVariant {
    key: string
    name?: string | null
    rollout_percentage: number
}

export interface MultivariateFlagOptions {
    variants: MultivariateFlagVariant[]
}

export interface FeatureFlagFilters {
    groups: FeatureFlagGroupType[]
    multivariate: MultivariateFlagOptions | null
    aggregation_group_type_index?: number | null
    payloads: Record<string, JsonType>
    super_groups?: FeatureFlagGroupType[]
}

export interface FeatureFlagBasicType {
    id: number
    team_id: TeamType['id']
    key: string
    /* The description field (the name is a misnomer because of its legacy). */
    name: string
    filters: FeatureFlagFilters
    deleted: boolean
    active: boolean
    ensure_experience_continuity: boolean | null
}

export interface FeatureFlagType extends Omit<FeatureFlagBasicType, 'id' | 'team_id'> {
    /** Null means that the flag has never been saved yet (it's new). */
    id: number | null
    created_by: UserBasicType | null
    created_at: string | null
    is_simple_flag: boolean
    rollout_percentage: number | null
    experiment_set: string[] | null
    features: EarlyAccessFeatureType[] | null
    surveys: Survey[] | null
    rollback_conditions: FeatureFlagRollbackConditions[]
    performed_rollback: boolean
    can_edit: boolean
    tags: string[]
    usage_dashboard?: number
    analytics_dashboards?: number[] | null
    has_enriched_analytics?: boolean
}

<<<<<<< HEAD
=======
export interface OrganizationFeatureFlag {
    flag_id: number | null
    team_id: number | null
    created_by: UserBasicType | null
    created_at: string | null
    is_simple_flag: boolean
    rollout_percentage: number | null
    filters: FeatureFlagFilters
    active: boolean
}

>>>>>>> 9aeacbc5
export interface OrganizationFeatureFlagsCopyBody {
    feature_flag_key: FeatureFlagType['key']
    from_project: TeamType['id']
    target_project_ids: TeamType['id'][]
}

export type OrganizationFeatureFlags = {
    flag_id: FeatureFlagType['id']
    team_id: TeamType['id']
    active: FeatureFlagType['active']
}[]

export interface FeatureFlagRollbackConditions {
    threshold: number
    threshold_type: string
    threshold_metric?: FilterType
    operator?: string
}

export interface CombinedFeatureFlagAndValueType {
    feature_flag: FeatureFlagType
    value: boolean | string
}

export enum EarlyAccessFeatureStage {
    Draft = 'draft',
    Concept = 'concept',
    Alpha = 'alpha',
    Beta = 'beta',
    GeneralAvailability = 'general-availability',
    Archived = 'archived',
}

export enum EarlyAccessFeatureTabs {
    OptedIn = 'opted-in',
    OptedOut = 'opted-out',
}

export interface EarlyAccessFeatureType {
    /** UUID */
    id: string
    feature_flag: FeatureFlagBasicType
    name: string
    description: string
    stage: EarlyAccessFeatureStage
    /** Documentation URL. Can be empty. */
    documentation_url: string
    created_at: string
}

export interface NewEarlyAccessFeatureType extends Omit<EarlyAccessFeatureType, 'id' | 'created_at' | 'feature_flag'> {
    feature_flag_id: number | undefined
}

export interface UserBlastRadiusType {
    users_affected: number
    total_users: number
}

export interface PrevalidatedInvite {
    id: string
    target_email: string
    first_name: string
    organization_name: string
}

interface InstancePreferencesInterface {
    /** Whether debug queries option should be shown on the command palette. */
    debug_queries: boolean
    /** Whether paid features showcasing / upsells are completely disabled throughout the app. */
    disable_paid_fs: boolean
}

export interface PreflightStatus {
    // Attributes that accept undefined values (i.e. `?`) are not received when unauthenticated
    django: boolean
    plugins: boolean
    redis: boolean
    db: boolean
    clickhouse: boolean
    kafka: boolean
    /** An initiated instance is one that already has any organization(s). */
    initiated: boolean
    /** Org creation is allowed on Cloud OR initiated self-hosted organizations with a license and MULTI_ORG_ENABLED. */
    can_create_org: boolean
    /** Whether this is PostHog Cloud. */
    cloud: boolean
    /** Whether this is a managed demo environment. */
    demo: boolean
    celery: boolean
    realm: Realm
    region: Region | null
    available_social_auth_providers: AuthBackends
    available_timezones?: Record<string, number>
    opt_out_capture?: boolean
    email_service_available: boolean
    slack_service: {
        available: boolean
        client_id?: string
    }
    /** Whether PostHog is running in DEBUG mode. */
    is_debug?: boolean
    licensed_users_available?: number | null
    openai_available?: boolean
    site_url?: string
    instance_preferences?: InstancePreferencesInterface
    buffer_conversion_seconds?: number
    object_storage: boolean
}

export enum ItemMode { // todo: consolidate this and dashboardmode
    Edit = 'edit',
    View = 'view',
    Subscriptions = 'subscriptions',
    Sharing = 'sharing',
}

export enum DashboardPlacement {
    Dashboard = 'dashboard', // When on the standard dashboard page
    ProjectHomepage = 'project-homepage', // When embedded on the project homepage
    FeatureFlag = 'feature-flag',
    Public = 'public', // When viewing the dashboard publicly
    Export = 'export', // When the dashboard is being exported (alike to being printed)
    Person = 'person', // When the dashboard is being viewed on a person page
    Group = 'group', // When the dashboard is being viewed on a group page
}

export enum DashboardMode { // Default mode is null
    Edit = 'edit', // When the dashboard is being edited
    Fullscreen = 'fullscreen', // When the dashboard is on full screen (presentation) mode
    Sharing = 'sharing', // When the sharing configuration is opened
}

// Hotkeys for local (component) actions
export type HotKey =
    | 'a'
    | 'b'
    | 'c'
    | 'd'
    | 'e'
    | 'f'
    | 'h'
    | 'i'
    | 'j'
    | 'k'
    | 'l'
    | 'm'
    | 'n'
    | 'o'
    | 'p'
    | 'q'
    | 'r'
    | 's'
    | 't'
    | 'u'
    | 'v'
    | 'w'
    | 'x'
    | 'y'
    | 'z'
    | 'escape'
    | 'enter'
    | 'space'
    | 'tab'
    | 'arrowleft'
    | 'arrowright'
    | 'arrowdown'
    | 'arrowup'
    | 'forwardslash'

export type HotKeyOrModifier = HotKey | 'shift' | 'option' | 'command'

export interface EventDefinition {
    id: string
    name: string
    description?: string
    tags?: string[]
    owner?: UserBasicType | null
    created_at?: string
    last_seen_at?: string
    last_updated_at?: string // alias for last_seen_at to achieve event and action parity
    updated_at?: string
    updated_by?: UserBasicType | null
    verified?: boolean
    verified_at?: string
    verified_by?: string
    is_action?: boolean
}

// TODO duplicated from plugin server. Follow-up to de-duplicate
export enum PropertyType {
    DateTime = 'DateTime',
    String = 'String',
    Numeric = 'Numeric',
    Boolean = 'Boolean',
    Duration = 'Duration',
    Selector = 'Selector',
}

export enum PropertyDefinitionType {
    Event = 'event',
    Person = 'person',
    Group = 'group',
}

export interface PropertyDefinition {
    id: string
    name: string
    description?: string
    tags?: string[]
    updated_at?: string
    updated_by?: UserBasicType | null
    is_numerical?: boolean // Marked as optional to allow merge of EventDefinition & PropertyDefinition
    is_seen_on_filtered_events?: boolean // Indicates whether this property has been seen for a particular set of events (when `eventNames` query string is sent); calculated at query time, not stored in the db
    property_type?: PropertyType
    type?: PropertyDefinitionType
    created_at?: string // TODO: Implement
    last_seen_at?: string // TODO: Implement
    example?: string
    is_action?: boolean
    verified?: boolean
    verified_at?: string
    verified_by?: string
}

export enum PropertyDefinitionState {
    Pending = 'pending',
    Loading = 'loading',
    Missing = 'missing',
    Error = 'error',
}

export type Definition = EventDefinition | PropertyDefinition

export interface PersonProperty {
    id: number
    name: string
    count: number
}

export type GroupTypeIndex = 0 | 1 | 2 | 3 | 4

export interface GroupType {
    group_type: string
    group_type_index: GroupTypeIndex
    name_singular?: string | null
    name_plural?: string | null
}

export type GroupTypeProperties = Record<number, Array<PersonProperty>>

export interface Group {
    group_type_index: GroupTypeIndex
    group_key: string
    created_at: string
    group_properties: Record<string, any>
}

export interface Experiment {
    id: number | 'new'
    name: string
    description?: string
    feature_flag_key: string
    feature_flag?: FeatureFlagBasicType
    filters: FilterType
    parameters: {
        minimum_detectable_effect?: number
        recommended_running_time?: number
        recommended_sample_size?: number
        feature_flag_variants: MultivariateFlagVariant[]
        custom_exposure_filter?: FilterType
        aggregation_group_type_index?: number
    }
    start_date?: string | null
    end_date?: string | null
    archived?: boolean
    secondary_metrics: SecondaryExperimentMetric[]
    created_at: string | null
    created_by: UserBasicType | null
    updated_at: string | null
}

export interface FunnelExperimentVariant {
    key: string
    success_count: number
    failure_count: number
}

export interface TrendExperimentVariant {
    key: string
    count: number
    exposure: number
    absolute_exposure: number
}

interface BaseExperimentResults {
    probability: Record<string, number>
    fakeInsightId: string
    significant: boolean
    noData?: boolean
    significance_code: SignificanceCode
    expected_loss?: number
    p_value?: number
}

export interface _TrendsExperimentResults extends BaseExperimentResults {
    insight: TrendResult[]
    filters: TrendsFilterType
    variants: TrendExperimentVariant[]
    last_refresh?: string | null
}

export interface _FunnelExperimentResults extends BaseExperimentResults {
    insight: FunnelStep[][]
    filters: FunnelsFilterType
    variants: FunnelExperimentVariant[]
    last_refresh?: string | null
}

export interface TrendsExperimentResults {
    result: _TrendsExperimentResults
    is_cached?: boolean
    last_refresh?: string | null
}
export interface FunnelExperimentResults {
    result: _FunnelExperimentResults
    is_cached?: boolean
    last_refresh?: string | null
}

export type ExperimentResults = TrendsExperimentResults | FunnelExperimentResults

export interface SecondaryExperimentMetric {
    name: string
    filters: Partial<FilterType>
}

export interface SelectOption {
    value: string
    label?: string
}

export enum FilterLogicalOperator {
    And = 'AND',
    Or = 'OR',
}

export interface PropertyGroupFilter {
    type: FilterLogicalOperator
    values: PropertyGroupFilterValue[]
}

export interface PropertyGroupFilterValue {
    type: FilterLogicalOperator
    values: (AnyPropertyFilter | PropertyGroupFilterValue)[]
}

export interface CohortCriteriaGroupFilter {
    id?: string
    type: FilterLogicalOperator
    values: AnyCohortCriteriaType[] | CohortCriteriaGroupFilter[]
}

export interface SelectOptionWithChildren extends SelectOption {
    children: React.ReactChildren
    ['data-attr']: string
    key: string
}

export interface KeyMapping {
    label: string
    description?: string | JSX.Element
    examples?: (string | number)[]
    /** System properties are hidden in properties table by default. */
    system?: boolean
}

export interface TileParams {
    title: string
    targetPath: string
    openInNewTab?: boolean
    hoverText?: string
    icon: JSX.Element
    class?: string
}

export interface TiledIconModuleProps {
    tiles: TileParams[]
    header?: string
    subHeader?: string
    analyticsModuleKey?: string
}

export type EventOrPropType = EventDefinition & PropertyDefinition

export interface AppContext {
    current_user: UserType | null
    current_team: TeamType | TeamPublicType | null
    preflight: PreflightStatus
    default_event_name: string
    persisted_feature_flags?: string[]
    anonymous: boolean
    frontend_apps?: Record<number, FrontendAppConfig>
    /** Whether the user was autoswitched to the current item's team. */
    switched_team: TeamType['id'] | null
}

export type StoredMetricMathOperations = 'max' | 'min' | 'sum'

export interface PathEdgeParameters {
    edge_limit?: number | undefined
    min_edge_weight?: number | undefined
    max_edge_weight?: number | undefined
}

export enum SignificanceCode {
    Significant = 'significant',
    NotEnoughExposure = 'not_enough_exposure',
    LowWinProbability = 'low_win_probability',
    HighLoss = 'high_loss',
    HighPValue = 'high_p_value',
}

export enum HelpType {
    Slack = 'slack',
    GitHub = 'github',
    Email = 'email',
    Docs = 'docs',
    Updates = 'updates',
    SupportForm = 'support_form',
}

export interface DateMappingOption {
    key: string
    inactive?: boolean // Options removed due to low usage (see relevant PR); will not show up for new insights but will be kept for existing
    values: string[]
    getFormattedDate?: (date: dayjs.Dayjs, format?: string) => string
    defaultInterval?: IntervalType
}

export interface Breadcrumb {
    /** Name to display. */
    name: string | null | undefined
    /** Symbol, e.g. a lettermark or a profile picture. */
    symbol?: React.ReactNode
    /** Path to link to. */
    path?: string
    /** Whether to show a custom popover */
    popover?: Pick<PopoverProps, 'overlay' | 'sameWidth' | 'actionable'>
}

export enum GraphType {
    Bar = 'bar',
    HorizontalBar = 'horizontalBar',
    Line = 'line',
    Histogram = 'histogram',
    Pie = 'doughnut',
}

export type GraphDataset = ChartDataset<ChartType> &
    Partial<
        Pick<
            TrendResult,
            | 'count'
            | 'label'
            | 'days'
            | 'labels'
            | 'data'
            | 'compare'
            | 'compare_label'
            | 'status'
            | 'action'
            | 'actions'
            | 'breakdown_value'
            | 'persons_urls'
            | 'persons'
            | 'filter'
        >
    > & {
        /** Used in filtering out visibility of datasets. Set internally by chart.js */
        id: number
        /** Toggled on to draw incompleteness lines in LineGraph.tsx */
        dotted?: boolean
        /** Array of breakdown values used only in ActionsHorizontalBar.tsx data */
        breakdownValues?: (string | number | undefined)[]
        /** Array of compare labels used only in ActionsHorizontalBar.tsx data */
        compareLabels?: (CompareLabelType | undefined)[]
        /** Array of persons ussed only in (ActionsHorizontalBar|ActionsPie).tsx */
        personsValues?: (Person | undefined)[]
        index?: number
        /** Value (count) for specific data point; only valid in the context of an xy intercept */
        pointValue?: number
        /** Value (count) for specific data point; only valid in the context of an xy intercept */
        personUrl?: string
        /** Action/event filter defition */
        action?: ActionFilter
    }

export type GraphPoint = InteractionItem & { dataset: GraphDataset }

interface PointsPayload {
    pointsIntersectingLine: GraphPoint[]
    pointsIntersectingClick: GraphPoint[]
    clickedPointNotLine: boolean
    referencePoint: GraphPoint
}

export interface GraphPointPayload {
    points: PointsPayload
    index: number
    value?: number
    /** Contains the dataset for all the points in the same x-axis point; allows switching between matching points in the x-axis */
    crossDataset?: GraphDataset[]
    /** ID for the currently selected series */
    seriesId?: number
}

export enum CompareLabelType {
    Current = 'current',
    Previous = 'previous',
}

export interface InstanceSetting {
    key: string
    value: boolean | string | number | null
    value_type: 'bool' | 'str' | 'int'
    description?: string
    editable: boolean
    is_secret: boolean
}

export enum BaseMathType {
    TotalCount = 'total',
    UniqueUsers = 'dau',
    WeeklyActiveUsers = 'weekly_active',
    MonthlyActiveUsers = 'monthly_active',
    UniqueSessions = 'unique_session',
}

export enum PropertyMathType {
    Average = 'avg',
    Sum = 'sum',
    Minimum = 'min',
    Maximum = 'max',
    Median = 'median',
    P90 = 'p90',
    P95 = 'p95',
    P99 = 'p99',
}

export enum CountPerActorMathType {
    Average = 'avg_count_per_actor',
    Minimum = 'min_count_per_actor',
    Maximum = 'max_count_per_actor',
    Median = 'median_count_per_actor',
    P90 = 'p90_count_per_actor',
    P95 = 'p95_count_per_actor',
    P99 = 'p99_count_per_actor',
}

export enum HogQLMathType {
    HogQL = 'hogql',
}
export enum GroupMathType {
    UniqueGroup = 'unique_group',
}

export enum ActorGroupType {
    Person = 'person',
    GroupPrefix = 'group',
}

export enum BehavioralEventType {
    PerformEvent = 'performed_event',
    PerformMultipleEvents = 'performed_event_multiple',
    PerformSequenceEvents = 'performed_event_sequence',
    NotPerformedEvent = 'not_performed_event',
    NotPerformSequenceEvents = 'not_performed_event_sequence',
    HaveProperty = 'have_property',
    NotHaveProperty = 'not_have_property',
}

export enum BehavioralCohortType {
    InCohort = 'in_cohort',
    NotInCohort = 'not_in_cohort',
}

export enum BehavioralLifecycleType {
    PerformEventFirstTime = 'performed_event_first_time',
    PerformEventRegularly = 'performed_event_regularly',
    StopPerformEvent = 'stopped_performing_event',
    StartPerformEventAgain = 'restarted_performing_event',
}

export enum TimeUnitType {
    Day = 'day',
    Week = 'week',
    Month = 'month',
    Year = 'year',
}

export enum DateOperatorType {
    BeforeTheLast = 'before_the_last',
    Between = 'between',
    NotBetween = 'not_between',
    OnTheDate = 'on_the_date',
    NotOnTheDate = 'not_on_the_date',
    Since = 'since',
    Before = 'before',
    IsSet = 'is_set',
    IsNotSet = 'is_not_set',
}

export enum ValueOptionType {
    MostRecent = 'most_recent',
    Previous = 'previous',
    OnDate = 'on_date',
}

export type WeekdayType = 'monday' | 'tuesday' | 'wednesday' | 'thursday' | 'friday' | 'saturday' | 'sunday'

export interface SubscriptionType {
    id: number
    insight?: number
    dashboard?: number
    target_type: string
    target_value: string
    frequency: 'daily' | 'weekly' | 'monthly' | 'yearly'
    interval: number
    byweekday: WeekdayType[] | null
    bysetpos: number | null
    start_date: string
    until_date?: string
    title: string
    summary: string
    created_by?: UserBasicType | null
    created_at: string
    updated_at: string
    deleted?: boolean
}

export type SmallTimeUnit = 'hours' | 'minutes' | 'seconds'

export type Duration = {
    timeValue: number
    unit: SmallTimeUnit
}

export enum EventDefinitionType {
    Event = 'event',
    EventCustom = 'event_custom',
    EventPostHog = 'event_posthog',
}

export interface IntegrationType {
    id: number
    kind: 'slack'
    config: any
    created_by?: UserBasicType | null
    created_at: string
}

export interface SlackChannelType {
    id: string
    name: string
    is_private: boolean
    is_ext_shared: boolean
    is_member: boolean
}

export interface SharingConfigurationType {
    enabled: boolean
    access_token: string
    created_at: string
}

export enum ExporterFormat {
    PNG = 'image/png',
    CSV = 'text/csv',
    PDF = 'application/pdf',
    JSON = 'application/json',
}

/** Exporting directly from the browser to a file */
export type LocalExportContext = {
    localData: string
    filename: string
    mediaType: ExporterFormat
}

export type OnlineExportContext = {
    method?: string
    path: string
    query?: any
    body?: any
    filename?: string
}

export type QueryExportContext = {
    source: Record<string, any>
    filename?: string
}

export type ExportContext = OnlineExportContext | LocalExportContext | QueryExportContext

export interface ExportedAssetType {
    id: number
    export_format: ExporterFormat
    dashboard?: number
    insight?: number
    export_context?: ExportContext
    has_content: boolean
    filename: string
    expires_after?: Dayjs
}

export enum FeatureFlagReleaseType {
    ReleaseToggle = 'Release toggle',
    Variants = 'Multiple variants',
}

export interface MediaUploadResponse {
    id: string
    image_location: string
    name: string
}

export enum RolloutConditionType {
    Insight = 'insight',
    Sentry = 'sentry',
}

export enum Resource {
    FEATURE_FLAGS = 'feature flags',
}

export enum AccessLevel {
    READ = 21,
    WRITE = 37,
}

export interface RoleType {
    id: string
    name: string
    feature_flags_access_level: AccessLevel
    members: RoleMemberType[]
    associated_flags: { id: number; key: string }[]
    created_at: string
    created_by: UserBasicType | null
}

export interface RolesListParams {
    feature_flags_access_level?: AccessLevel
}

export interface FeatureFlagAssociatedRoleType {
    id: string
    feature_flag: FeatureFlagType | null
    role: RoleType
    updated_at: string
    added_at: string
}

export interface RoleMemberType {
    id: string
    user: UserBaseType
    role_id: string
    joined_at: string
    updated_at: string
    user_uuid: string
}

export interface OrganizationResourcePermissionType {
    id: string
    resource: Resource
    access_level: AccessLevel
    created_at: string
    updated_at: string
    created_by: UserBaseType | null
}

export interface RecordingReportLoadTimeRow {
    size?: number
    duration: number
}

export interface RecordingReportLoadTimes {
    metadata: RecordingReportLoadTimeRow
    snapshots: RecordingReportLoadTimeRow
    events: RecordingReportLoadTimeRow
    firstPaint: RecordingReportLoadTimeRow
}

export type JsonType = string | number | boolean | null | { [key: string]: JsonType } | Array<JsonType>

export type PromptButtonType = 'primary' | 'secondary'
export type PromptType = 'modal' | 'popup'

export type PromptPayload = {
    title: string
    body: string
    type: PromptType
    image?: string
    url_match?: string
    primaryButtonText?: string
    secondaryButtonText?: string
    primaryButtonURL?: string
}

export type PromptFlag = {
    flag: string
    payload: PromptPayload
    showingPrompt: boolean
    locationCSS?: Partial<CSSStyleDeclaration>
    tooltipCSS?: Partial<CSSStyleDeclaration>
}

export type NotebookListItemType = {
    // id: string
    short_id: string
    title?: string
    is_template?: boolean
    created_at: string
    created_by: UserBasicType | null
    last_modified_at?: string
    last_modified_by?: UserBasicType | null
}

export type NotebookType = NotebookListItemType & {
    content: JSONContent | null
    version: number
    // used to power text-based search
    text_content?: string | null
}

export enum NotebookNodeType {
    Mention = 'ph-mention',
    Query = 'ph-query',
    Recording = 'ph-recording',
    RecordingPlaylist = 'ph-recording-playlist',
    FeatureFlag = 'ph-feature-flag',
    FeatureFlagCodeExample = 'ph-feature-flag-code-example',
    Experiment = 'ph-experiment',
    EarlyAccessFeature = 'ph-early-access-feature',
    Survey = 'ph-survey',
    Person = 'ph-person',
    Group = 'ph-group',
    Cohort = 'ph-cohort',
    Backlink = 'ph-backlink',
    ReplayTimestamp = 'ph-replay-timestamp',
    Image = 'ph-image',
    PersonFeed = 'ph-person-feed',
    Properties = 'ph-properties',
    Map = 'ph-map',
}

export type NotebookNodeResource = {
    attrs: Record<string, any>
    type: NotebookNodeType
}

export enum NotebookTarget {
    Popover = 'popover',
    Scene = 'scene',
}

export type NotebookSyncStatus = 'synced' | 'saving' | 'unsaved' | 'local'

export type NotebookPopoverVisibility = 'hidden' | 'visible' | 'peek'

export interface DataWarehouseCredential {
    access_key: string
    access_secret: string
}
export interface DataWarehouseTable {
    /** UUID */
    id: string
    name: string
    format: string
    url_pattern: string
    credential: DataWarehouseCredential
    columns: DatabaseSchemaQueryResponseField[]
}

export type DataWarehouseTableTypes = 'CSV' | 'Parquet'

export interface DataWarehouseSavedQuery {
    /** UUID */
    id: string
    name: string
    query: HogQLQuery
    columns: DatabaseSchemaQueryResponseField[]
}

export interface DataWarehouseViewLink {
    id: string
    saved_query_id?: string
    saved_query?: string
    table?: string
    to_join_key?: string
    from_join_key?: string
}

export interface ExternalDataSourceCreatePayload {
    account_id: string
    client_secret: string
}

export interface ExternalDataSource {
    id: string
    source_id: string
    connection_id: string
    destination_id: string
    status: string
    source_type: string
    stream_count: number
}

export interface ExternalDataSourceStream {
    streamName: string
}
export interface ExternalDataSourceStreamOptions {
    available_streams_for_connection: ExternalDataSourceStream[]
    current_connection_streams: ExternalDataSourceStream[]
}

export type BatchExportDestinationS3 = {
    type: 'S3'
    config: {
        bucket_name: string
        region: string
        prefix: string
        aws_access_key_id: string
        aws_secret_access_key: string
        exclude_events: string[]
        include_events: string[]
        compression: string | null
        encryption: string | null
        kms_key_id: string | null
    }
}

export type BatchExportDestinationPostgres = {
    type: 'Postgres'
    config: {
        user: string
        password: string
        host: string
        port: number
        database: string
        schema: string
        table_name: string
        has_self_signed_cert: boolean
        exclude_events: string[]
        include_events: string[]
    }
}

export type BatchExportDestinationSnowflake = {
    type: 'Snowflake'
    config: {
        account: string
        database: string
        warehouse: string
        user: string
        password: string
        schema: string
        table_name: string
        role: string | null
        exclude_events: string[]
        include_events: string[]
    }
}

export type BatchExportDestinationBigQuery = {
    type: 'BigQuery'
    config: {
        project_id: string
        private_key: string
        private_key_id: string
        client_email: string
        token_uri: string
        dataset_id: string
        table_id: string
        exclude_events: string[]
        include_events: string[]
    }
}

export type BatchExportDestinationRedshift = {
    type: 'Redshift'
    config: {
        user: string
        password: string
        host: string
        port: number
        database: string
        schema: string
        table_name: string
        properties_data_type: boolean
        exclude_events: string[]
        include_events: string[]
    }
}

export type BatchExportDestination =
    | BatchExportDestinationS3
    | BatchExportDestinationSnowflake
    | BatchExportDestinationPostgres
    | BatchExportDestinationBigQuery
    | BatchExportDestinationRedshift

export type BatchExportConfiguration = {
    // User provided data for the export. This is the data that the user
    // provides when creating the export.
    id: string
    name: string
    destination: BatchExportDestination
    interval: 'hour' | 'day' | 'every 5 minutes'
    created_at: string
    start_at: string | null
    end_at: string | null
    paused: boolean
    latest_runs?: BatchExportRun[]
}

export type BatchExportRun = {
    id: string
    status: 'Cancelled' | 'Completed' | 'ContinuedAsNew' | 'Failed' | 'Terminated' | 'TimedOut' | 'Running' | 'Starting'
    created_at: Dayjs
    data_interval_start: Dayjs
    data_interval_end: Dayjs
    last_updated_at?: Dayjs
}

export type GroupedBatchExportRuns = {
    last_run_at: Dayjs
    data_interval_start: Dayjs
    data_interval_end: Dayjs
    runs: BatchExportRun[]
}

export type SDK = {
    name: string
    key: string
    recommended?: boolean
    tags: string[]
    image: string | JSX.Element
    docsLink: string
}

export enum SDKKey {
    JS_WEB = 'javascript_web',
    REACT = 'react',
    NEXT_JS = 'nextjs',
    GATSBY = 'gatsby',
    IOS = 'ios',
    ANDROID = 'android',
    FLUTTER = 'flutter',
    REACT_NATIVE = 'react_native',
    NODE_JS = 'nodejs',
    RUBY = 'ruby',
    PYTHON = 'python',
    PHP = 'php',
    GO = 'go',
    ELIXIR = 'elixir',
    API = 'api',
    JAVA = 'java',
    RUST = 'rust',
    GOOGLE_TAG_MANAGER = 'google_tag_manager',
    NUXT_JS = 'nuxtjs',
    VUE_JS = 'vuejs',
    SEGMENT = 'segment',
    RUDDERSTACK = 'rudderstack',
    DOCUSAURUS = 'docusaurus',
    SHOPIFY = 'shopify',
    WORDPRESS = 'wordpress',
    SENTRY = 'sentry',
    RETOOL = 'retool',
}

export enum SDKTag {
    WEB = 'Web',
    MOBILE = 'Mobile',
    SERVER = 'Server',
    INTEGRATION = 'Integration',
    RECOMMENDED = 'Recommended',
    OTHER = 'Other',
}

export type SDKInstructionsMap = Partial<Record<SDKKey, React.ReactNode>>

export enum SidePanelTab {
    Notebooks = 'notebook',
    Support = 'support',
    Docs = 'docs',
    Activation = 'activation',
    Settings = 'settings',
}<|MERGE_RESOLUTION|>--- conflicted
+++ resolved
@@ -2273,8 +2273,6 @@
     has_enriched_analytics?: boolean
 }
 
-<<<<<<< HEAD
-=======
 export interface OrganizationFeatureFlag {
     flag_id: number | null
     team_id: number | null
@@ -2286,7 +2284,6 @@
     active: boolean
 }
 
->>>>>>> 9aeacbc5
 export interface OrganizationFeatureFlagsCopyBody {
     feature_flag_key: FeatureFlagType['key']
     from_project: TeamType['id']
