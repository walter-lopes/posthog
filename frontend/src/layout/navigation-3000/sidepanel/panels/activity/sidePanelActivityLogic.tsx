import { actions, afterMount, beforeUnmount, connect, kea, listeners, path, reducers, selectors } from 'kea'
import { loaders } from 'kea-loaders'
import { subscriptions } from 'kea-subscriptions'
import api, { PaginatedResponse } from 'lib/api'
import { describerFor } from 'lib/components/ActivityLog/activityLogLogic'
import { ActivityLogItem, humanize, HumanizedActivityLogItem } from 'lib/components/ActivityLog/humanizeActivity'
import { dayjs } from 'lib/dayjs'
import { LemonMarkdown } from 'lib/lemon-ui/LemonMarkdown'
import { toParams } from 'lib/utils'
import posthog from 'posthog-js'
import { teamLogic } from 'scenes/teamLogic'

import { ActivityScope, UserBasicType } from '~/types'

import { sidePanelStateLogic } from '../../sidePanelStateLogic'
import { SidePanelSceneContext } from '../../types'
import { sidePanelContextLogic } from '../sidePanelContextLogic'
import type { sidePanelActivityLogicType } from './sidePanelActivityLogicType'

const POLL_TIMEOUT = 5 * 60 * 1000

export type ActivityFilters = {
    scope?: ActivityScope | string
    item_id?: ActivityLogItem['item_id']
    user?: UserBasicType['id']
}

export interface ChangelogFlagPayload {
    notificationDate: dayjs.Dayjs
    markdown: string
}

export interface ChangesResponse {
    results: ActivityLogItem[]
    next: string | null
    last_read: string
}

export enum SidePanelActivityTab {
    Unread = 'unread',
    All = 'all',
    Metalytics = 'metalytics',
    Subscriptions = 'subscriptions',
}

export const sidePanelActivityLogic = kea<sidePanelActivityLogicType>([
    path(['scenes', 'navigation', 'sidepanel', 'sidePanelActivityLogic']),
<<<<<<< HEAD
    connect({
        values: [sidePanelContextLogic, ['sceneSidePanelContext'], teamLogic, ['currentTeamId']],
=======
    connect(() => ({
        values: [sidePanelContextLogic, ['sceneSidePanelContext'], projectLogic, ['currentProjectId']],
>>>>>>> 56807818
        actions: [sidePanelStateLogic, ['openSidePanel']],
    })),
    actions({
        togglePolling: (pageIsVisible: boolean) => ({ pageIsVisible }),
        incrementErrorCount: true,
        clearErrorCount: true,
        markAllAsRead: true,
        setActiveTab: (tab: SidePanelActivityTab) => ({ tab }),
        loadAllActivity: true,
        loadOlderActivity: true,
        maybeLoadOlderActivity: true,
        loadImportantChanges: (onlyUnread = true) => ({ onlyUnread }),
        setFilters: (filters: ActivityFilters | null) => ({ filters }),
        setFiltersForCurrentPage: (filters: ActivityFilters | null) => ({ filters }),
    }),
    reducers({
        activeTab: [
            SidePanelActivityTab.Unread as SidePanelActivityTab,
            { persist: true },
            {
                setActiveTab: (_, { tab }) => tab,
            },
        ],
        errorCounter: [
            0,
            {
                incrementErrorCount: (state) => (state >= 5 ? 5 : state + 1),
                clearErrorCount: () => 0,
            },
        ],
        filters: [
            null as ActivityFilters | null,
            {
                setFilters: (_, { filters }) => filters,
                setFiltersForCurrentPage: (_, { filters }) => filters,
            },
        ],
        filtersForCurrentPage: [
            null as ActivityFilters | null,
            {
                setFiltersForCurrentPage: (_, { filters }) => filters,
            },
        ],
    }),
    loaders(({ actions, values, cache }) => ({
        importantChanges: [
            null as ChangesResponse | null,
            {
                markAllAsRead: async () => {
                    const current = values.importantChanges
                    if (!current) {
                        return null
                    }

                    const latestNotification = values.notifications.reduce((a, b) =>
                        a.created_at.isAfter(b.created_at) ? a : b
                    )

                    if (!latestNotification.unread) {
                        return current
                    }

                    await api.create(
                        `api/projects/${values.currentTeamId}/activity_log/bookmark_activity_notification`,
                        {
                            bookmark: latestNotification.created_at.toISOString(),
                        }
                    )

                    return {
                        last_read: latestNotification.created_at.toISOString(),
                        next: current.next,
                        results: current.results.map((ic) => ({ ...ic, unread: false })),
                    }
                },
                loadImportantChanges: async ({ onlyUnread }, breakpoint) => {
                    await breakpoint(1)

                    clearTimeout(cache.pollTimeout)

                    try {
                        const response = await api.get<ChangesResponse>(
                            `api/projects/${values.currentTeamId}/activity_log/important_changes?` +
                                toParams({ unread: onlyUnread })
                        )

                        // we can't rely on automatic success action here because we swallow errors so always succeed
                        actions.clearErrorCount()
                        return response
                    } catch (e) {
                        // swallow errors as this isn't user initiated
                        // increment a counter to backoff calling the API while errors persist
                        actions.incrementErrorCount()
                        return null
                    } finally {
                        const pollTimeoutMilliseconds = values.errorCounter
                            ? POLL_TIMEOUT * values.errorCounter
                            : POLL_TIMEOUT
                        cache.pollTimeout = window.setTimeout(actions.loadImportantChanges, pollTimeoutMilliseconds)
                    }
                },
            },
        ],
        allActivityResponse: [
            null as PaginatedResponse<ActivityLogItem> | null,
            {
                loadAllActivity: async (_, breakpoint) => {
                    const response = await api.activity.list(values.filters ?? {})

                    breakpoint()
                    return response
                },

                loadOlderActivity: async (_, breakpoint) => {
                    await breakpoint(1)

                    if (!values.allActivityResponse?.next) {
                        return values.allActivityResponse
                    }

                    const response = await api.get<PaginatedResponse<ActivityLogItem>>(values.allActivityResponse.next)

                    response.results = [...values.allActivityResponse.results, ...response.results]

                    return response
                },
            },
        ],
    })),

    listeners(({ values, actions, cache }) => ({
        setActiveTab: ({ tab }) => {
            if (tab === SidePanelActivityTab.All && !values.allActivityResponseLoading) {
                actions.loadAllActivity()
            }
        },

        maybeLoadOlderActivity: () => {
            if (!values.allActivityResponseLoading && values.allActivityResponse?.next) {
                actions.loadOlderActivity()
            }
        },
        openSidePanel: ({ options }) => {
            if (options) {
                actions.setActiveTab(options as SidePanelActivityTab)
            }
        },
        togglePolling: ({ pageIsVisible }) => {
            if (pageIsVisible) {
                actions.loadImportantChanges()
            } else {
                clearTimeout(cache.pollTimeout)
            }
        },
    })),
    selectors({
        allActivity: [
            (s) => [s.allActivityResponse],
            (allActivityResponse): HumanizedActivityLogItem[] => {
                return humanize(allActivityResponse?.results || [], describerFor, true)
            },
        ],
        allActivityHasNext: [(s) => [s.allActivityResponse], (allActivityResponse) => !!allActivityResponse?.next],
        notifications: [
            (s) => [s.importantChanges],
            (importantChanges): HumanizedActivityLogItem[] => {
                try {
                    const importantChangesHumanized = humanize(importantChanges?.results || [], describerFor, true)

                    let changelogNotification: ChangelogFlagPayload | null = null
                    const flagPayload = posthog.getFeatureFlagPayload('changelog-notification')
                    if (flagPayload) {
                        changelogNotification = {
                            markdown: flagPayload['markdown'],
                            notificationDate: dayjs(flagPayload['notificationDate']),
                        } as ChangelogFlagPayload
                    }

                    if (changelogNotification) {
                        const lastRead = importantChanges?.last_read ? dayjs(importantChanges.last_read) : null
                        const changeLogIsUnread =
                            !!lastRead &&
                            (lastRead.isBefore(changelogNotification.notificationDate) ||
                                lastRead == changelogNotification.notificationDate)

                        const changelogNotificationHumanized: HumanizedActivityLogItem = {
                            email: 'joe@posthog.com',
                            name: 'Joe',
                            isSystem: true,
                            description: <LemonMarkdown>{changelogNotification.markdown}</LemonMarkdown>,
                            created_at: changelogNotification.notificationDate,
                            unread: changeLogIsUnread,
                        }
                        const notifications = [changelogNotificationHumanized, ...importantChangesHumanized]
                        notifications.sort((a, b) => {
                            if (a.created_at.isBefore(b.created_at)) {
                                return 1
                            } else if (a.created_at.isAfter(b.created_at)) {
                                return -1
                            }
                            return 0
                        })
                        return notifications
                    }

                    return humanize(importantChanges?.results || [], describerFor, true)
                } catch (e) {
                    // swallow errors as this isn't user initiated
                    return []
                }
            },
        ],

        hasNotifications: [(s) => [s.notifications], (notifications) => !!notifications.length],
        unread: [
            (s) => [s.notifications],
            (notifications: HumanizedActivityLogItem[]) => notifications.filter((ic) => ic.unread),
        ],
        unreadCount: [(s) => [s.unread], (unread) => (unread || []).length],
        hasUnread: [(s) => [s.unreadCount], (unreadCount) => unreadCount > 0],
    }),

    subscriptions(({ actions, values }) => ({
        sceneSidePanelContext: (sceneSidePanelContext: SidePanelSceneContext) => {
            actions.setFiltersForCurrentPage(
                sceneSidePanelContext
                    ? {
                          ...values.filters,
                          scope: sceneSidePanelContext.activity_scope,
                          item_id: sceneSidePanelContext.activity_item_id,
                      }
                    : null
            )
        },
        filters: () => {
            if (values.activeTab === SidePanelActivityTab.All) {
                actions.loadAllActivity()
            }
        },
    })),

    afterMount(({ actions, values }) => {
        actions.loadImportantChanges()

        const activityFilters = values.sceneSidePanelContext
        actions.setFiltersForCurrentPage(activityFilters ? { ...values.filters, ...activityFilters } : null)
    }),

    beforeUnmount(({ cache }) => {
        clearTimeout(cache.pollTimeout)
    }),
])<|MERGE_RESOLUTION|>--- conflicted
+++ resolved
@@ -45,13 +45,8 @@
 
 export const sidePanelActivityLogic = kea<sidePanelActivityLogicType>([
     path(['scenes', 'navigation', 'sidepanel', 'sidePanelActivityLogic']),
-<<<<<<< HEAD
-    connect({
+    connect(() => ({
         values: [sidePanelContextLogic, ['sceneSidePanelContext'], teamLogic, ['currentTeamId']],
-=======
-    connect(() => ({
-        values: [sidePanelContextLogic, ['sceneSidePanelContext'], projectLogic, ['currentProjectId']],
->>>>>>> 56807818
         actions: [sidePanelStateLogic, ['openSidePanel']],
     })),
     actions({
