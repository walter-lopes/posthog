--- conflicted
+++ resolved
@@ -295,14 +295,6 @@
     )
 }
 
-<<<<<<< HEAD
-// TODO: Is this used anywhere?
-export function SentryStackTrace(): JSX.Element {
-    return <ErrorDisplay eventProperties={errorProperties({ $exception_list: [] })} />
-}
-
-=======
->>>>>>> 7187d639
 export function LegacyEventProperties(): JSX.Element {
     return (
         <ErrorDisplay
