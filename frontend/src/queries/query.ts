--- conflicted
+++ resolved
@@ -1,17 +1,12 @@
-<<<<<<< HEAD
-import { DataNode, EventsNode, EventsQuery, PersonsNode } from './schema'
+import { DataNode, EventsQuery, PersonsNode } from './schema'
 import {
-    isEventsNode,
+    isInsightQueryNode,
     isEventsQuery,
     isLegacyQuery,
     isPersonsNode,
+    isTimeToSeeDataSessionsQuery,
     isTimeToSeeDataQuery,
-    isTimeToSeeDataSessionsQuery,
 } from './utils'
-=======
-import { DataNode, EventsQuery, PersonsNode } from './schema'
-import { isInsightQueryNode, isEventsQuery, isLegacyQuery, isPersonsNode } from './utils'
->>>>>>> 61d3458d
 import api, { ApiMethodOptions } from 'lib/api'
 import { getCurrentTeamId } from 'lib/utils/logics'
 import { AnyPartialFilterType } from '~/types'
