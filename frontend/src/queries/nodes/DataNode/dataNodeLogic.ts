--- conflicted
+++ resolved
@@ -15,11 +15,7 @@
 import type { dataNodeLogicType } from './dataNodeLogicType'
 import { DataNode, EventsQuery, PersonsNode } from '~/queries/schema'
 import { query } from '~/queries/query'
-<<<<<<< HEAD
-import { isEventsNode, isInsightQueryNode, isEventsQuery, isPersonsNode } from '~/queries/utils'
-=======
-import { isEventsQuery, isPersonsNode } from '~/queries/utils'
->>>>>>> c8ffe684
+import { isInsightQueryNode, isEventsQuery, isPersonsNode } from '~/queries/utils'
 import { subscriptions } from 'kea-subscriptions'
 import { objectsEqual } from 'lib/utils'
 import clsx from 'clsx'
@@ -44,7 +40,6 @@
     }),
     actions({
         abortQuery: true,
-        loadData: true,
         startAutoLoad: true,
         stopAutoLoad: true,
         toggleAutoLoad: true,
@@ -55,11 +50,7 @@
         response: [
             null as DataNode['response'] | null,
             {
-<<<<<<< HEAD
-                loadData: async (refresh?: boolean) => {
-                    return (await query<DataNode>(values.query, undefined, refresh)) ?? null
-=======
-                loadData: async (_, breakpoint) => {
+                loadData: async (refresh: boolean = false, breakpoint) => {
                     // TODO: cancel with queryId, combine with abortQuery action
                     cache.abortController?.abort()
                     cache.abortController = new AbortController()
@@ -68,7 +59,7 @@
                     }
                     try {
                         const now = performance.now()
-                        const data = (await query<DataNode>(props.query, methodOptions)) ?? null
+                        const data = (await query<DataNode>(props.query, methodOptions, refresh)) ?? null
                         breakpoint()
                         actions.setElapsedTime(performance.now() - now)
                         return data
@@ -79,7 +70,6 @@
                             throw e
                         }
                     }
->>>>>>> c8ffe684
                 },
                 loadNewData: async () => {
                     if (!values.canLoadNewData || values.dataLoading) {
@@ -238,7 +228,7 @@
             (autoLoadToggled, autoLoadStarted, dataLoading) => autoLoadToggled && autoLoadStarted && !dataLoading,
         ],
         lastRefresh: [
-            (s) => [s.query, s.response],
+            (s, p) => [p.query, s.response],
             (query, response) => {
                 return isInsightQueryNode(query) && response?.last_refresh
             },
