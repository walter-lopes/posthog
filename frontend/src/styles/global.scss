--- conflicted
+++ resolved
@@ -225,21 +225,15 @@
     --background-brand: var(--brand-500);
     --background-brand-hover: var(--brand-600);
     --background-brand-pressed: var(--brand-700);
-<<<<<<< HEAD
     --background-button: var(--yellow-500);
     --background-button-hover: var(--yellow-700);
     --background-button-pressed: var(--yellow-800);
     --background-button-subtle: var(--yellow-500);
-=======
->>>>>>> 261b8f1d
     --background-warning: var(--orange-500);
     --background-warning-subtle: var(--orange-50);
     --background-danger: var(--red-500);
     --background-danger-subtle: var(--red-50);
-<<<<<<< HEAD
     --background-danger-bold: var(--red-200);
-=======
->>>>>>> 261b8f1d
     --background-success: var(--green-500);
     --background-success-subtle: var(--green-50);
     --border-primary: var(--neutral-warm-600);
@@ -251,16 +245,12 @@
     --border-focus: var(--blue-500);
     --border-warning: var(--orange-500);
     --border-danger: var(--red-500);
-<<<<<<< HEAD
     --border-danger-bold: var(--red-600);
     --border-success: var(--green-500);
     --border-button: var(--yellow-600);
     --border-button-hover: var(--yellow-700);
     --border-button-bold-hover: var(--yellow-900);
     --border-button-subtle: var(--yellow-500);
-=======
-    --border-success: var(--green-500);
->>>>>>> 261b8f1d
     --overlay-50: var(--primary-black-50);
     --overlay-50-inverse: var(--primary-white-50);
 
@@ -597,23 +587,17 @@
     &[theme='dark'] {
         // Semantic colors (Dark mode) WIP
         --content-primary: var(--neutral-cool-100);
-<<<<<<< HEAD
         --content-secondary: var(--neutral-cool-200);
         --content-tertiary: var(--neutral-cool-300);
         --content-warning-bold: var(--orange-100);
         --content-danger-bold: var(--red-200);
         --content-danger-bold-disabled: var(--red-100);
-=======
-        --content-warning-bold: var(--orange-100);
-        --content-danger-bold: var(--red-100);
->>>>>>> 261b8f1d
         --content-success-bold: var(--green-100);
         --background-primary: var(--neutral-cool-900);
         --background-secondary: var(--neutral-cool-850);
         --background-tertiary: var(--neutral-cool-800);
         --background-warning-subtle: var(--orange-850);
         --background-danger-subtle: var(--red-800);
-<<<<<<< HEAD
         --background-danger-bold: var(--red-600);
         --border-button-hover: var(--yellow-700);
         --border-button-bold-hover: var(--yellow-500);
@@ -626,11 +610,7 @@
         --border-tertiary: var(--neutral-cool-750);
         --border-danger: var(--red-500);
         --border-danger-hover: var(--red-400);
-        --border-danger-bold: var(--red-400);
-=======
-        --background-success-subtle: var(--green-800);
-        --border-tertiary: var(--neutral-cool-750);
->>>>>>> 261b8f1d
+        --border-danger-bold: var(--red-400)
 
         @include dark-mode-3000-variables;
     }
