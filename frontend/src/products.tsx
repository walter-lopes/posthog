/* eslint @typescript-eslint/explicit-module-boundary-types: 0 */
// Generated by @posthog/esbuilder/utils.mjs, based on product folder manifests under products/*/manifest.tsx
// The imports are preserved between builds, so please update if any are missing or extra.

import {
    IconDashboard,
    IconGraph,
    IconMegaphone,
    IconMessage,
    IconNotebook,
    IconPeople,
    IconRewindPlay,
    IconRocket,
    IconTestTube,
    IconToggle,
} from '@posthog/icons'
import { combineUrl } from 'kea-router'
import type { AlertType } from 'lib/components/Alerts/types'
import { FEATURE_FLAGS } from 'lib/constants'
import { toParams } from 'lib/utils'
import type { Params } from 'scenes/sceneTypes'
import type { SurveysTabs } from 'scenes/surveys/surveysLogic'
import { urls } from 'scenes/urls'

import {
    ExperimentFunnelsQuery,
    ExperimentTrendsQuery,
    FileSystemImport,
    HogQLFilters,
    HogQLVariable,
    Node,
    NodeKind,
} from '~/queries/schema/schema-general'

import { isDataTableNode, isDataVisualizationNode, isHogQLQuery } from './queries/utils'
import {
    ActionType,
    DashboardType,
    FileSystemFilterType,
    InsightShortId,
    InsightType,
    RecordingUniversalFilters,
    ReplayTabs,
} from './types'

/** This const is auto-generated, as is the whole file */
export const productScenes: Record<string, () => Promise<any>> = {
    EarlyAccessFeatures: () => import('../../products/early_access_features/frontend/EarlyAccessFeatures'),
    EarlyAccessFeature: () => import('../../products/early_access_features/frontend/EarlyAccessFeature'),
    LLMObservability: () => import('../../products/llm_observability/frontend/LLMObservabilityScene'),
    LLMObservabilityTrace: () => import('../../products/llm_observability/frontend/LLMObservabilityTraceScene'),
    LLMObservabilityUsers: () => import('../../products/llm_observability/frontend/LLMObservabilityUsers'),
<<<<<<< HEAD
    ManagedMigration: () => import('../../products/managed_migrations/frontend/ManagedMigration'),
    ManagedMigrationNew: () => import('../../products/managed_migrations/frontend/ManagedMigration'),
=======
    Logs: () => import('../../products/logs/frontend/LogsScene'),
>>>>>>> e05611ee
    MessagingCampaigns: () => import('../../products/messaging/frontend/Campaigns'),
    MessagingBroadcasts: () => import('../../products/messaging/frontend/Broadcasts'),
    MessagingLibrary: () => import('../../products/messaging/frontend/library/MessageLibrary'),
    MessagingLibraryTemplate: () => import('../../products/messaging/frontend/library/MessageTemplate'),
    RevenueAnalytics: () => import('../../products/revenue_analytics/frontend/RevenueAnalyticsScene'),
}

/** This const is auto-generated, as is the whole file */
export const productRoutes: Record<string, [string, string]> = {
    '/early_access_features': ['EarlyAccessFeatures', 'earlyAccessFeatures'],
    '/early_access_features/:id': ['EarlyAccessFeature', 'earlyAccessFeature'],
    '/llm-observability': ['LLMObservability', 'llmObservability'],
    '/llm-observability/dashboard': ['LLMObservability', 'llmObservabilityDashboard'],
    '/llm-observability/generations': ['LLMObservability', 'llmObservabilityGenerations'],
    '/llm-observability/traces': ['LLMObservability', 'llmObservabilityTraces'],
    '/llm-observability/traces/:id': ['LLMObservabilityTrace', 'llmObservability'],
    '/llm-observability/users': ['LLMObservability', 'llmObservabilityUsers'],
<<<<<<< HEAD
    '/managed_migrations': ['ManagedMigration', 'managedMigration'],
    '/managed_migrations/new': ['ManagedMigration', 'managedMigration'],
=======
    '/logs': ['Logs', 'logs'],
>>>>>>> e05611ee
    '/messaging/campaigns': ['MessagingCampaigns', 'messagingCampaigns'],
    '/messaging/campaigns/:id': ['MessagingCampaigns', 'messagingCampaign'],
    '/messaging/campaigns/new': ['MessagingCampaigns', 'messagingCampaignNew'],
    '/messaging/broadcasts': ['MessagingBroadcasts', 'messagingBroadcasts'],
    '/messaging/broadcasts/:id': ['MessagingBroadcasts', 'messagingBroadcast'],
    '/messaging/broadcasts/new': ['MessagingBroadcasts', 'messagingBroadcastNew'],
    '/messaging/library': ['MessagingLibrary', 'messagingLibrary'],
    '/messaging/library/templates/:id': ['MessagingLibraryTemplate', 'messagingLibraryTemplate'],
    '/messaging/library/templates/new': ['MessagingLibraryTemplate', 'messagingLibraryTemplate'],
    '/messaging/library/templates/new?messageId=:messageId': [
        'MessagingLibraryTemplate',
        'messagingLibraryTemplateFromMessage',
    ],
    '/revenue_analytics': ['RevenueAnalytics', 'revenueAnalytics'],
}

/** This const is auto-generated, as is the whole file */
export const productRedirects: Record<
    string,
    string | ((params: Params, searchParams: Params, hashParams: Params) => string)
> = { '/messaging': '/messaging/broadcasts' }

/** This const is auto-generated, as is the whole file */
export const productConfiguration: Record<string, any> = {
    EarlyAccessFeatures: {
        name: 'Early Access Features',
        projectBased: true,
        defaultDocsPath: '/docs/feature-flags/early-access-feature-management',
        activityScope: 'EarlyAccessFeature',
    },
    EarlyAccessFeature: {
        name: 'Early Access Features',
        projectBased: true,
        defaultDocsPath: '/docs/feature-flags/early-access-feature-management',
        activityScope: 'EarlyAccessFeature',
    },
    LLMObservability: {
        projectBased: true,
        name: 'LLM observability',
        activityScope: 'LLMObservability',
        layout: 'app-container',
        defaultDocsPath: '/docs/ai-engineering/observability',
    },
    LLMObservabilityTrace: {
        projectBased: true,
        name: 'LLM observability trace',
        activityScope: 'LLMObservability',
        layout: 'app-container',
        defaultDocsPath: '/docs/ai-engineering/observability',
    },
    LLMObservabilityUsers: {
        projectBased: true,
        name: 'LLM observability users',
        activityScope: 'LLMObservability',
        layout: 'app-container',
        defaultDocsPath: '/docs/ai-engineering/observability',
    },
<<<<<<< HEAD
    ManagedMigration: { name: 'Managed migrations', projectBased: true },
    ManagedMigrationNew: { name: 'Managed migrations', projectBased: true },
=======
    Logs: { projectBased: true, name: 'Logs', activityScope: 'Logs', layout: 'app-container' },
>>>>>>> e05611ee
    MessagingCampaigns: { name: 'Messaging', projectBased: true },
    MessagingBroadcasts: { name: 'Messaging', projectBased: true },
    MessagingLibrary: { name: 'Messaging', projectBased: true },
    MessagingLibraryTemplate: { name: 'Messaging', projectBased: true },
    RevenueAnalytics: {
        name: 'Revenue Analytics',
        projectBased: true,
        defaultDocsPath: '/docs/web-analytics/revenue-analytics',
        activityScope: 'RevenueAnalytics',
    },
}

/** This const is auto-generated, as is the whole file */
export const productUrls = {
    createAction: (): string => `/data-management/actions/new`,
    duplicateAction: (action: ActionType | null): string => {
        const queryParams = action ? `?copy=${encodeURIComponent(JSON.stringify(action))}` : ''
        return `/data-management/actions/new/${queryParams}`
    },
    action: (id: string | number): string => `/data-management/actions/${id}`,
    actions: (): string => '/data-management/actions',
    cohort: (id: string | number): string => `/cohorts/${id}`,
    cohorts: (): string => '/cohorts',
    dashboards: (): string => '/dashboard',
    dashboard: (id: string | number, highlightInsightId?: string): string =>
        combineUrl(`/dashboard/${id}`, highlightInsightId ? { highlightInsightId } : {}).url,
    dashboardTextTile: (id: string | number, textTileId: string | number): string =>
        `${urls.dashboard(id)}/text-tiles/${textTileId}`,
    dashboardSharing: (id: string | number): string => `/dashboard/${id}/sharing`,
    dashboardSubscriptions: (id: string | number): string => `/dashboard/${id}/subscriptions`,
    dashboardSubscription: (id: string | number, subscriptionId: string): string =>
        `/dashboard/${id}/subscriptions/${subscriptionId}`,
    sharedDashboard: (shareToken: string): string => `/shared_dashboard/${shareToken}`,
    earlyAccessFeatures: (): string => '/early_access_features',
    earlyAccessFeature: (id: string): string => `/early_access_features/${id}`,
    experiment: (
        id: string | number,
        options?: {
            metric?: ExperimentTrendsQuery | ExperimentFunnelsQuery
            name?: string
        }
    ): string => `/experiments/${id}${options ? `?${toParams(options)}` : ''}`,
    experiments: (): string => '/experiments',
    experimentsSharedMetrics: (): string => '/experiments/shared-metrics',
    experimentsSharedMetric: (id: string | number): string => `/experiments/shared-metrics/${id}`,
    featureFlags: (tab?: string): string => `/feature_flags${tab ? `?tab=${tab}` : ''}`,
    featureFlag: (id: string | number): string => `/feature_flags/${id}`,
    featureFlagDuplicate: (sourceId: number | string | null): string => `/feature_flags/new?sourceId=${sourceId}`,
    groups: (groupTypeIndex: string | number): string => `/groups/${groupTypeIndex}`,
    group: (groupTypeIndex: string | number, groupKey: string, encode: boolean = true, tab?: string | null): string =>
        `/groups/${groupTypeIndex}/${encode ? encodeURIComponent(groupKey) : groupKey}${tab ? `/${tab}` : ''}`,
    llmObservabilityDashboard: (): string => '/llm-observability',
    llmObservabilityGenerations: (): string => '/llm-observability/generations',
    llmObservabilityTraces: (): string => '/llm-observability/traces',
    llmObservabilityTrace: (
        id: string,
        params?: {
            event?: string
            timestamp?: string
        }
    ): string => {
        const queryParams = new URLSearchParams(params)
        const stringifiedParams = queryParams.toString()
        return `/llm-observability/traces/${id}${stringifiedParams ? `?${stringifiedParams}` : ''}`
    },
    llmObservabilityUsers: (): string => '/llm-observability/users',
<<<<<<< HEAD
    managedMigration: (): string => '/managed_migrations',
    managedMigrationNew: (): string => '/managed_migrations/new',
=======
    logs: (): string => '/logs',
>>>>>>> e05611ee
    messagingCampaigns: (): string => '/messaging/campaigns',
    messagingCampaign: (id?: string): string => `/messaging/campaigns/${id}`,
    messagingCampaignNew: (): string => '/messaging/campaigns/new',
    messagingBroadcasts: (): string => '/messaging/broadcasts',
    messagingBroadcast: (id?: string): string => `/messaging/broadcasts/${id}`,
    messagingBroadcastNew: (): string => '/messaging/broadcasts/new',
    messagingLibrary: (): string => '/messaging/library',
    messagingLibraryMessage: (id: string): string => `/messaging/library/messages/${id}`,
    messagingLibraryTemplate: (id?: string): string => `/messaging/library/templates/${id}`,
    messagingLibraryTemplateNew: (): string => '/messaging/library/templates/new',
    messagingLibraryTemplateFromMessage: (id?: string): string => `/messaging/library/templates/new?messageId=${id}`,
    notebooks: (): string => '/notebooks',
    notebook: (shortId: string): string => `/notebooks/${shortId}`,
    canvas: (): string => `/canvas`,
    personByDistinctId: (id: string, encode: boolean = true): string =>
        encode ? `/person/${encodeURIComponent(id)}` : `/person/${id}`,
    personByUUID: (uuid: string, encode: boolean = true): string =>
        encode ? `/persons/${encodeURIComponent(uuid)}` : `/persons/${uuid}`,
    persons: (): string => '/persons',
    insights: (): string => '/insights',
    insightNew: ({
        type,
        dashboardId,
        query,
    }: {
        type?: InsightType
        dashboardId?: DashboardType['id'] | null
        query?: Node
    } = {}): string => {
        if (isHogQLQuery(query)) {
            return urls.sqlEditor(query.query)
        }
        if ((isDataVisualizationNode(query) || isDataTableNode(query)) && isHogQLQuery(query.source)) {
            return urls.sqlEditor(query.source.query)
        }
        return combineUrl('/insights/new', dashboardId ? { dashboard: dashboardId } : {}, {
            ...(type ? { insight: type } : {}),
            ...(query ? { q: typeof query === 'string' ? query : JSON.stringify(query) } : {}),
        }).url
    },
    insightNewHogQL: ({ query, filters }: { query: string; filters?: HogQLFilters }): string =>
        urls.insightNew({
            query: { kind: NodeKind.DataTableNode, source: { kind: 'HogQLQuery', query, filters } } as any,
        }),
    insightEdit: (id: InsightShortId): string => `/insights/${id}/edit`,
    insightView: (
        id: InsightShortId,
        dashboardId?: number,
        variablesOverride?: Record<string, HogQLVariable>
    ): string => {
        const params = [
            { param: 'dashboard', value: dashboardId },
            { param: 'variables_override', value: variablesOverride },
        ]
            .filter((n) => Boolean(n.value))
            .map((n) => `${n.param}=${encodeURIComponent(JSON.stringify(n.value))}`)
            .join('&')
        return `/insights/${id}${params.length ? `?${params}` : ''}`
    },
    insightSubcriptions: (id: InsightShortId): string => `/insights/${id}/subscriptions`,
    insightSubcription: (id: InsightShortId, subscriptionId: string): string =>
        `/insights/${id}/subscriptions/${subscriptionId}`,
    insightSharing: (id: InsightShortId): string => `/insights/${id}/sharing`,
    savedInsights: (tab?: string): string => `/insights${tab ? `?tab=${tab}` : ''}`,
    insightAlerts: (insightShortId: InsightShortId): string => `/insights/${insightShortId}/alerts`,
    insightAlert: (insightShortId: InsightShortId, alertId: AlertType['id']): string =>
        `/insights/${insightShortId}/alerts?alert_id=${alertId}`,
    alert: (alertId: string): string => `/insights?tab=alerts&alert_id=${alertId}`,
    alerts: (): string => `/insights?tab=alerts`,
    replay: (
        tab?: ReplayTabs,
        filters?: Partial<RecordingUniversalFilters>,
        sessionRecordingId?: string,
        order?: string
    ): string =>
        combineUrl(tab ? `/replay/${tab}` : '/replay/home', {
            ...(filters ? { filters } : {}),
            ...(sessionRecordingId ? { sessionRecordingId } : {}),
            ...(order ? { order } : {}),
        }).url,
    replayPlaylist: (id: string): string => `/replay/playlists/${id}`,
    replaySingle: (id: string): string => `/replay/${id}`,
    replayFilePlayback: (): string => '/replay/file-playback',
    replaySettings: (sectionId?: string): string => `/replay/settings${sectionId ? `?sectionId=${sectionId}` : ''}`,
    revenueAnalytics: (): string => '/revenue_analytics',
    surveys: (tab?: SurveysTabs): string => `/surveys${tab ? `?tab=${tab}` : ''}`,
    survey: (id: string): string => `/surveys/${id}`,
    surveyTemplates: (): string => '/survey_templates',
    webAnalytics: (): string => `/web`,
    webAnalyticsWebVitals: (): string => `/web/web-vitals`,
    webAnalyticsPageReports: (): string => `/web/page-reports`,
}

/** This const is auto-generated, as is the whole file */
export const fileSystemTypes = {
    action: { icon: <IconRocket />, href: (ref: string) => urls.action(ref) },
    cohort: { icon: <IconPeople />, href: (ref: string) => urls.cohort(ref) },
    dashboard: { icon: <IconDashboard />, href: (ref: string) => urls.dashboard(ref) },
    early_access_feature: { icon: <IconRocket />, href: (ref: string) => urls.earlyAccessFeature(ref) },
    experiment: { icon: <IconTestTube />, href: (ref: string) => urls.experiment(ref) },
    feature_flag: { icon: <IconToggle />, href: (ref: string) => urls.featureFlag(ref) },
    'hog_function/broadcast': { icon: <IconMegaphone />, href: (ref: string) => urls.messagingBroadcast(ref) },
    'hog_function/campaign': { icon: <IconMegaphone />, href: (ref: string) => urls.messagingCampaign(ref) },
    insight: { icon: <IconGraph />, href: (ref: string) => urls.insightView(ref as InsightShortId) },
    notebook: { icon: <IconNotebook />, href: (ref: string) => urls.notebook(ref) },
    session_recording_playlist: { icon: <IconRewindPlay />, href: (ref: string) => urls.replayPlaylist(ref) },
    survey: { icon: <IconMessage />, href: (ref: string) => urls.survey(ref) },
}

/** This const is auto-generated, as is the whole file */
export const getTreeItemsNew = (): FileSystemImport[] => [
    { type: 'action', path: 'Action', href: urls.createAction() },
    {
        path: `Broadcast`,
        type: 'hog_function/broadcast',
        href: urls.messagingBroadcastNew(),
        flag: FEATURE_FLAGS.MESSAGING,
    },
    {
        path: `Campaign`,
        type: 'hog_function/campaign',
        href: urls.messagingCampaignNew(),
        flag: FEATURE_FLAGS.MESSAGING_AUTOMATION,
    },
    { path: `Cohort`, type: 'cohort', href: urls.cohort('new') },
    { path: `Dashboard`, type: 'dashboard', href: urls.dashboards() + '#newDashboard=modal' },
    { path: `Early access feature`, type: 'early_access_feature', href: urls.earlyAccessFeature('new') },
    { path: `Experiment`, type: 'experiment', href: urls.experiment('new') },
    { path: `Feature flag`, type: 'feature_flag', href: urls.featureFlag('new') },
    { path: `Insight/Funnel`, type: 'insight', href: urls.insightNew({ type: InsightType.FUNNELS }) },
    { path: `Insight/Lifecycle`, type: 'insight', href: urls.insightNew({ type: InsightType.LIFECYCLE }) },
    { path: `Insight/Retention`, type: 'insight', href: urls.insightNew({ type: InsightType.RETENTION }) },
    { path: `Insight/Stickiness`, type: 'insight', href: urls.insightNew({ type: InsightType.STICKINESS }) },
    { path: `Insight/Trends`, type: 'insight', href: urls.insightNew({ type: InsightType.TRENDS }) },
    { path: `Insight/User paths`, type: 'insight', href: urls.insightNew({ type: InsightType.PATHS }) },
    { path: `Notebook`, type: 'notebook', href: urls.notebook('new') },
    { path: `Replay playlist`, type: 'session_recording_playlist', href: urls.replayPlaylist('new') },
    { path: `Survey`, type: 'survey', href: urls.survey('new') },
]

/** This const is auto-generated, as is the whole file */
export const getTreeItemsProducts = (): FileSystemImport[] => [
    { path: 'Broadcasts', href: urls.messagingBroadcasts(), type: 'hog_function/broadcast' },
    { path: 'Campaigns', href: urls.messagingCampaigns(), type: 'hog_function/campaign' },
    { path: 'Cohorts', type: 'cohort', href: urls.cohorts() },
    { path: 'Early access features', type: 'early_access_feature', href: urls.earlyAccessFeatures() },
    { path: `Experiments`, type: 'experiment', href: urls.experiments() },
    { path: `Feature flags`, type: 'feature_flag', href: urls.featureFlags() },
    { path: 'Group analytics', iconType: 'cohort', href: urls.groups(0) },
    {
        path: 'LLM observability',
        iconType: 'ai',
        href: urls.llmObservabilityDashboard(),
        flag: FEATURE_FLAGS.LLM_OBSERVABILITY,
    },
    { path: 'Logs', iconType: 'live', href: urls.logs(), flag: FEATURE_FLAGS.LOGS },
    { path: 'Persons', iconType: 'cohort', href: urls.persons() },
    { path: 'Product analytics', type: 'insight', href: urls.insights() },
    { path: 'Revenue analytics', iconType: 'piggyBank', href: urls.revenueAnalytics() },
    { path: 'Revenue settings', iconType: 'handMoney', href: urls.revenueSettings() },
    { path: 'Session replay', href: urls.replay(ReplayTabs.Home), type: 'session_recording_playlist' },
    { path: 'Surveys', type: 'survey', href: urls.surveys() },
    { path: 'Web analytics', iconType: 'pieChart', href: urls.webAnalytics() },
]

/** This const is auto-generated, as is the whole file */
export const getTreeFilterTypes = (): Record<string, FileSystemFilterType> => ({
    action: { name: 'Actions' },
    dashboard: { name: 'Dashboards' },
    early_access_feature: { name: 'Early access features' },
    experiment: { name: 'Experiments' },
    feature_flag: { name: 'Feature flags' },
    broadcast: { name: 'Broadcasts', flag: FEATURE_FLAGS.MESSAGING },
    campaign: { name: 'Campaigns', flag: FEATURE_FLAGS.MESSAGING_AUTOMATION },
    notebook: { name: 'Notebooks' },
    insight: { name: 'Insights' },
    session_recording_playlist: { name: 'Replay playlists' },
})<|MERGE_RESOLUTION|>--- conflicted
+++ resolved
@@ -50,12 +50,9 @@
     LLMObservability: () => import('../../products/llm_observability/frontend/LLMObservabilityScene'),
     LLMObservabilityTrace: () => import('../../products/llm_observability/frontend/LLMObservabilityTraceScene'),
     LLMObservabilityUsers: () => import('../../products/llm_observability/frontend/LLMObservabilityUsers'),
-<<<<<<< HEAD
+    Logs: () => import('../../products/logs/frontend/LogsScene'),
     ManagedMigration: () => import('../../products/managed_migrations/frontend/ManagedMigration'),
     ManagedMigrationNew: () => import('../../products/managed_migrations/frontend/ManagedMigration'),
-=======
-    Logs: () => import('../../products/logs/frontend/LogsScene'),
->>>>>>> e05611ee
     MessagingCampaigns: () => import('../../products/messaging/frontend/Campaigns'),
     MessagingBroadcasts: () => import('../../products/messaging/frontend/Broadcasts'),
     MessagingLibrary: () => import('../../products/messaging/frontend/library/MessageLibrary'),
@@ -73,12 +70,9 @@
     '/llm-observability/traces': ['LLMObservability', 'llmObservabilityTraces'],
     '/llm-observability/traces/:id': ['LLMObservabilityTrace', 'llmObservability'],
     '/llm-observability/users': ['LLMObservability', 'llmObservabilityUsers'],
-<<<<<<< HEAD
+    '/logs': ['Logs', 'logs'],
     '/managed_migrations': ['ManagedMigration', 'managedMigration'],
     '/managed_migrations/new': ['ManagedMigration', 'managedMigration'],
-=======
-    '/logs': ['Logs', 'logs'],
->>>>>>> e05611ee
     '/messaging/campaigns': ['MessagingCampaigns', 'messagingCampaigns'],
     '/messaging/campaigns/:id': ['MessagingCampaigns', 'messagingCampaign'],
     '/messaging/campaigns/new': ['MessagingCampaigns', 'messagingCampaignNew'],
@@ -136,12 +130,9 @@
         layout: 'app-container',
         defaultDocsPath: '/docs/ai-engineering/observability',
     },
-<<<<<<< HEAD
+    Logs: { projectBased: true, name: 'Logs', activityScope: 'Logs', layout: 'app-container' },
     ManagedMigration: { name: 'Managed migrations', projectBased: true },
     ManagedMigrationNew: { name: 'Managed migrations', projectBased: true },
-=======
-    Logs: { projectBased: true, name: 'Logs', activityScope: 'Logs', layout: 'app-container' },
->>>>>>> e05611ee
     MessagingCampaigns: { name: 'Messaging', projectBased: true },
     MessagingBroadcasts: { name: 'Messaging', projectBased: true },
     MessagingLibrary: { name: 'Messaging', projectBased: true },
@@ -208,12 +199,9 @@
         return `/llm-observability/traces/${id}${stringifiedParams ? `?${stringifiedParams}` : ''}`
     },
     llmObservabilityUsers: (): string => '/llm-observability/users',
-<<<<<<< HEAD
+    logs: (): string => '/logs',
     managedMigration: (): string => '/managed_migrations',
     managedMigrationNew: (): string => '/managed_migrations/new',
-=======
-    logs: (): string => '/logs',
->>>>>>> e05611ee
     messagingCampaigns: (): string => '/messaging/campaigns',
     messagingCampaign: (id?: string): string => `/messaging/campaigns/${id}`,
     messagingCampaignNew: (): string => '/messaging/campaigns/new',
