--- conflicted
+++ resolved
@@ -39,10 +39,7 @@
     [Scene.DataWarehouseExternal]: Scene.DataWarehouse,
     [Scene.DataWarehouseSavedQueries]: Scene.DataWarehouse,
     [Scene.DataWarehouseSettings]: Scene.DataWarehouse,
-<<<<<<< HEAD
-=======
     [Scene.DataWarehouseTable]: Scene.DataWarehouse,
->>>>>>> 773e20d7
     [Scene.AppMetrics]: Scene.Apps,
     [Scene.ReplaySingle]: Scene.Replay,
     [Scene.ReplayPlaylist]: Scene.ReplayPlaylist,
