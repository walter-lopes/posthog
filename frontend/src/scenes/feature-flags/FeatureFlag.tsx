--- conflicted
+++ resolved
@@ -463,10 +463,6 @@
                                         </Row>
                                     </Tabs.TabPane>
                                     {featureFlags[FEATURE_FLAGS.EXPOSURES_ON_FEATURE_FLAGS] && featureFlag.key && id && (
-<<<<<<< HEAD
-                                        <Tabs.TabPane tab="Usage" key="usage">
-                                            <UsageTab id={id} featureFlag={featureFlag} />
-=======
                                         <Tabs.TabPane
                                             tab={
                                                 <div>
@@ -478,8 +474,7 @@
                                             }
                                             key="usage"
                                         >
-                                            <UsageTab id={id} featureFlagKey={featureFlag.key} />
->>>>>>> 63d644c5
+                                            <UsageTab id={id} featureFlag={featureFlag} />
                                         </Tabs.TabPane>
                                     )}
                                     {featureFlag.id && (
