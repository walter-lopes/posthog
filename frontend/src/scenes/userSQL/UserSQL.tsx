import { useValues } from 'kea'
import { LemonButton } from 'lib/components/LemonButton'
import { LemonModal } from 'lib/components/LemonModal/LemonModal'
import { LemonSelect, LemonSelectOptions } from 'lib/components/LemonSelect'
import { LemonTable } from 'lib/components/LemonTable'
<<<<<<< HEAD
import React, { useEffect, useRef, useState } from 'react'
=======
import React, { useEffect, useState } from 'react'
import { JSONTree } from 'react-json-tree'
>>>>>>> 1f7a5427
import { insightLogic } from 'scenes/insights/insightLogic'
import {
    Chart,
    ChartItem,
    ChartType,
} from 'chart.js'
import { GraphType } from '~/types'
import { LemonRow } from 'lib/components/LemonRow'

function convertArrayToString(payload): any {
    if (!payload) {
        return []
    }

    return payload.map((item) => {
        const newItem = {}
        Object.keys(item).map((key) => {
            if (Array.isArray(item[key])) {
                newItem[key] = JSON.stringify(item[key])
            } else {
                newItem[key] = item[key]
            }
        })
        return newItem
    })
}

export function UserSQLInsight(): JSX.Element {
    const { insight } = useValues(insightLogic)
    const [cleanedResult, setResult] = useState(convertArrayToString(insight.result))
    const [modalVisible, setModalVisible] = useState(false)
    const chartRef = useRef<HTMLCanvasElement | null>(null)
    const myLineChart = useRef<Chart<ChartType, any, string>>()
    const [xValue, setX] = useState(null)
    const [yValue, setY] = useState(null)

    useEffect(() => {
        setResult(convertArrayToString(insight.result))
    }, [insight.result])

    const keys = Object.keys(cleanedResult?.[0] || [])

    const columns = keys.map((key) => {
        return {
            title: key,
            dataIndex: key,
            render: function RenderKey(result): JSX.Element {
                try {
                    const data = JSON.parse(result)
                    return (
                        <div style={{ minWidth: 300 }}>
                            <JSONTree
                                data={data}
                                shouldExpandNode={() => false}
                                theme={{
                                    scheme: 'bright',
                                    author: 'chris kempson (http://chriskempson.com)',
                                    base00: '#000000',
                                    base01: '#303030',
                                    base02: '#505050',
                                    base03: '#b0b0b0',
                                    base04: '#d0d0d0',
                                    base05: '#e0e0e0',
                                    base06: '#f5f5f5',
                                    base07: '#ffffff',
                                    base08: '#fb0120',
                                    base09: '#fc6d24',
                                    base0A: '#fda331',
                                    base0B: '#a1c659',
                                    base0C: '#76c7b7',
                                    base0D: '#6fb3d2',
                                    base0E: '#d381c3',
                                    base0F: '#be643c',
                                }}
                            />
                        </div>
                    )
                } catch {
                    return <div>{result}</div>
                }
            },
        }
    })

    const isResultSingle = (): boolean => {
        return cleanedResult?.length === 1 && Object.keys(cleanedResult[0]).length === 1
    }

    const getSingleResult = (result): number => {
        return Object.values(result[0])[0] as number
    }

    const onChangeX = (newValue) => {
        setX(newValue)
    }

    const onChangeY = (newValue) => {
        setY(newValue)
    }

    const onCloseModal = () => {
        setModalVisible(false)
    }

    const onOpenModal = () => {
        setModalVisible(true)
    }

    const columnOptions = (): LemonSelectOptions => {
        const res: LemonSelectOptions = {}
        if (cleanedResult.length) {
            Object.keys(cleanedResult[0]).forEach((key) => {
                res[key] = {
                    label: key,
                }
            })
        }
        return res
    }

    const createChart = () => {
        const myChartRef = chartRef.current?.getContext('2d')

        const x = []
        const y = []
        
        if (xValue && yValue) {
            cleanedResult.forEach((item) => {
                x.push(item[xValue])
                y.push(item[yValue])
            })
        }

        const labels = x;
        const data = {
        labels: labels,
        datasets: [{
            label: 'Series',
            data: y,
            fill: false,
            borderColor: 'rgb(75, 192, 192)',
            tension: 0.1
        }]
        };


        myLineChart.current = new Chart(myChartRef as ChartItem, {
            type: GraphType.Line,
            data: data,
            // options: {
            //     scales: {
            //         x: {
            //             min: 0,
            //             max: 10,
            //             ticks: {
            //                 stepSize: 1
            //             }
            //         },
            //         y: {
            //             min: 0,
            //             max: 10,
            //             ticks: {
            //                 stepSize: 1
            //             }
            //         }
            //     }
            // },
        })
    }

    return <div>
        <LemonRow>
            <LemonButton onClick={onOpenModal} >Create visualizations</LemonButton>
            <LemonButton onClick={() => {
                setX(null)
                setY(null)
            }} >Clear visualizations</LemonButton>
        </LemonRow>

        {(xValue && yValue) ? <canvas ref={chartRef} /> : isResultSingle() ? (
            <div
                style={{
                    display: 'flex',
                    justifyContent: 'center',
                    alignItems: 'center',
                    margin: 30,
                    fontSize: 55,
                    fontWeight: 'bold',
                }}
            >
                {getSingleResult(cleanedResult)}
            </div>
        ) : (
            <LemonTable
                columns={columns}
                size="small"
                rowKey="0"
                dataSource={cleanedResult}
                emptyState="This property value is an empty object."
            />
        )}
        <LemonModal
            title="New visualization"
            destroyOnClose
            onCancel={onCloseModal}
            visible={modalVisible}
            footer={
                <>
                    <LemonButton
                        form="new-dashboard-form"
                        type="secondary"
                        data-attr="dashboard-cancel"
                        loading={false}
                        style={{ marginRight: '0.5rem' }}
                        onClick={onCloseModal}
                    >
                        Cancel
                    </LemonButton>
                    <LemonButton
                        form="new-dashboard-form"
                        htmlType="submit"
                        type="primary"
                        data-attr="dashboard-submit"
                        loading={false}
                        onClick={() => {
                            onCloseModal()
                            createChart()
                        }}
                    >
                        Create
                    </LemonButton>
                </>
            }
        >
<<<<<<< HEAD
            <LemonSelect placeholder='Select X axis' value={null} onChange={onChangeX} options={columnOptions()} >

            </LemonSelect>
            <LemonSelect placeholder='Select Y axis' value={null} onChange={onChangeY} options={columnOptions()} >

            </LemonSelect>
            
        </LemonModal>
    </div>
=======
            {getSingleResult(cleanedResult)}
        </div>
    ) : (
        <LemonTable
            columns={columns}
            size="small"
            rowKey="0"
            dataSource={cleanedResult}
            emptyState="This property value is an empty object."
            pagination={{ pageSize: 100 }}
        />
    )
>>>>>>> 1f7a5427
}<|MERGE_RESOLUTION|>--- conflicted
+++ resolved
@@ -3,12 +3,8 @@
 import { LemonModal } from 'lib/components/LemonModal/LemonModal'
 import { LemonSelect, LemonSelectOptions } from 'lib/components/LemonSelect'
 import { LemonTable } from 'lib/components/LemonTable'
-<<<<<<< HEAD
 import React, { useEffect, useRef, useState } from 'react'
-=======
-import React, { useEffect, useState } from 'react'
 import { JSONTree } from 'react-json-tree'
->>>>>>> 1f7a5427
 import { insightLogic } from 'scenes/insights/insightLogic'
 import {
     Chart,
@@ -208,6 +204,7 @@
                 rowKey="0"
                 dataSource={cleanedResult}
                 emptyState="This property value is an empty object."
+                pagination={{ pageSize: 100 }}
             />
         )}
         <LemonModal
@@ -243,7 +240,6 @@
                 </>
             }
         >
-<<<<<<< HEAD
             <LemonSelect placeholder='Select X axis' value={null} onChange={onChangeX} options={columnOptions()} >
 
             </LemonSelect>
@@ -253,18 +249,4 @@
             
         </LemonModal>
     </div>
-=======
-            {getSingleResult(cleanedResult)}
-        </div>
-    ) : (
-        <LemonTable
-            columns={columns}
-            size="small"
-            rowKey="0"
-            dataSource={cleanedResult}
-            emptyState="This property value is an empty object."
-            pagination={{ pageSize: 100 }}
-        />
-    )
->>>>>>> 1f7a5427
 }