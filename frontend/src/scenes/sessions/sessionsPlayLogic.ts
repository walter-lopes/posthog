--- conflicted
+++ resolved
@@ -2,24 +2,22 @@
 import api from 'lib/api'
 import { errorToast, eventToName, toParams } from 'lib/utils'
 import { sessionsPlayLogicType } from './sessionsPlayLogicType'
-<<<<<<< HEAD
-import { SessionPlayerData, SessionRecordingEvents, SessionRecordingId, SessionType } from '~/types'
-=======
-import { SessionPlayerData, SessionRecordingId, SessionRecordingMeta, SessionType } from '~/types'
-import dayjs from 'dayjs'
->>>>>>> eecc1f50
+import {
+    SessionPlayerData,
+    SessionRecordingEvents,
+    SessionRecordingId,
+    SessionRecordingMeta,
+    SessionType,
+} from '~/types'
 import { EventIndex } from '@posthog/react-rrweb-player'
 import { sessionsTableLogic } from 'scenes/sessions/sessionsTableLogic'
 import { toast } from 'react-toastify'
 import { eventUsageLogic, RecordingWatchedSource } from 'lib/utils/eventUsageLogic'
 import { teamLogic } from '../teamLogic'
 import { eventWithTime } from 'rrweb/typings/types'
-<<<<<<< HEAD
 import dayjs from 'dayjs'
 import utc from 'dayjs/plugin/utc'
 dayjs.extend(utc)
-=======
->>>>>>> eecc1f50
 
 const IS_TEST_MODE = process.env.NODE_ENV === 'test'
 
@@ -54,13 +52,9 @@
         openNextRecordingOnLoad: true,
         setSource: (source: RecordingWatchedSource) => ({ source }),
         reportUsage: (recordingData: SessionPlayerData, loadTime: number) => ({ recordingData, loadTime }),
-<<<<<<< HEAD
-        loadRecording: (sessionRecordingId?: string, url?: string) => ({ sessionRecordingId, url }),
-        loadEvents: (url?: string) => ({ url }),
-=======
         loadRecordingMeta: (sessionRecordingId?: string) => ({ sessionRecordingId }),
         loadRecordingSnapshots: (sessionRecordingId?: string, url?: string) => ({ sessionRecordingId, url }),
->>>>>>> eecc1f50
+        loadEvents: (url?: string) => ({ url }),
     },
     reducers: {
         sessionRecordingId: [
@@ -139,37 +133,9 @@
                 actions.goToNext()
             }
         },
-<<<<<<< HEAD
-        loadRecordingSuccess: () => {
-            // If there is more data to poll for load the next batch.
-            // This will keep calling loadRecording until `next` is empty.
-            if (!!values.sessionPlayerData?.next) {
-                actions.loadRecording(undefined, values.sessionPlayerData.next)
-            }
-            // TODO: Move this to loadMetadataSuccess when endpoints for metadata and snapshots are split
-            // Fetch events as soon as frontend gets metadata.
-            if (values.chunkIndex === 1 && values.eventsApiParams) {
-                actions.loadEvents()
-            }
-        },
-        loadRecordingFailure: ({ error }) => {
-            errorToast('Error fetching your session recording', 'The following error message was returned:', error)
-        },
-        loadEventsSuccess: () => {
-            // Poll next events
-            if (!!values.sessionEvents?.next) {
-                actions.loadEvents(values.sessionEvents.next)
-            }
-        },
-        loadEventsFailure: ({ error }) => {
-            errorToast(
-                'Error fetching events for this session recording',
-                'The following error message was returned:',
-                error
-            )
-        },
-        recordUsage: async ({ recordingData, loadTime }, breakpoint) => {
-=======
+        loadRecordingMetaSuccess: () => {
+            actions.loadEvents()
+        },
         loadRecordingSnapshotsSuccess: async () => {
             // If there is more data to poll for load the next batch.
             // This will keep calling loadRecording until `next` is empty.
@@ -181,10 +147,16 @@
                 cache.startTime = null
             }
         },
+        loadEventsSuccess: () => {
+            // Fetch next events
+            if (!!values.sessionEvents?.next) {
+                actions.loadEvents(values.sessionEvents.next)
+            }
+        },
         loadRecordingMetaFailure: sharedListeners.showErrorToast,
         loadRecordingSnapshotsFailure: sharedListeners.showErrorToast,
+        loadEventsFailure: sharedListeners.showErrorToast,
         reportUsage: async ({ recordingData, loadTime }, breakpoint) => {
->>>>>>> eecc1f50
             await breakpoint()
             eventUsageLogic.actions.reportRecordingViewed(recordingData, values.source, loadTime, 0)
             await breakpoint(IS_TEST_MODE ? 1 : 10000)
@@ -214,37 +186,9 @@
                 },
             },
         ],
-<<<<<<< HEAD
-        sessionPlayerData: [
-            {} as SessionPlayerData,
-            {
-                loadRecording: async ({ sessionRecordingId, url }): Promise<SessionPlayerData> => {
-                    const startTime = performance.now()
-
-                    // Use `url` if there is a `next` url to fetch
-                    const apiUrl =
-                        url ||
-                        `api/event/session_recording?${toParams({
-                            session_recording_id: sessionRecordingId,
-                            save_view: true,
-                        })}`
-                    const response = await api.get(apiUrl)
-
-                    // Record recording viewed on very first call
-                    if (!url) {
-                        actions.reportUsage(response.result, performance.now() - startTime)
-                    }
-                    return {
-                        ...response.result,
-                        snapshots: [
-                            ...(values.sessionPlayerData?.snapshots ?? []),
-                            ...(response.result?.snapshots ?? []),
-                        ],
-                    }
-                },
-=======
         sessionPlayerData: {
             loadRecordingMeta: async ({ sessionRecordingId }): Promise<SessionPlayerData> => {
+                cache.startTime = performance.now()
                 const params = toParams({ save_view: true })
                 const response = await api.get(
                     `api/projects/${values.currentTeamId}/session_recordings/${sessionRecordingId}?${params}`
@@ -257,26 +201,18 @@
                 }
             },
             loadRecordingSnapshots: async ({ sessionRecordingId, url }): Promise<SessionPlayerData> => {
-                let response
-                if (url) {
-                    // Subsequent calls to get rest of recording
-                    response = await api.get(url)
-                } else {
-                    // Very first call
-                    response = await api.get(
-                        `api/projects/${values.currentTeamId}/session_recordings/${sessionRecordingId}/snapshots`
-                    )
-                    cache.startTime = performance.now()
-                }
+                const apiUrl =
+                    url || `api/projects/${values.currentTeamId}/session_recordings/${sessionRecordingId}/snapshots`
+                const response = await api.get(apiUrl)
+
                 const currData = values.sessionPlayerData
                 return {
                     ...currData,
                     next: response.result?.next,
                     snapshots: [...(currData?.snapshots ?? []), ...(response.result?.snapshots ?? [])],
                 }
->>>>>>> eecc1f50
-            },
-        ],
+            },
+        },
         sessionEvents: [
             {} as SessionRecordingEvents,
             {
@@ -284,11 +220,8 @@
                     if (!values.eventsApiParams) {
                         return values.sessionEvents
                     }
+                    // Use `url` if there is a `next` url to fetch
                     const startTime = performance.now()
-
-                    console.log('LOADEVENTS', values.eventsApiParams)
-
-                    // Use `url` if there is a `next` url to fetch
                     const apiUrl = url || `api/event/?${toParams(values.eventsApiParams)}`
                     const response = await api.get(apiUrl)
 
@@ -371,7 +304,7 @@
                 if (!sessionPlayerData) {
                     return []
                 }
-                const startTime = +dayjs(sessionPlayerData.start_time)
+                const startTime = +dayjs(sessionPlayerData?.session_recording?.start_time)
 
                 const pageChangeEvents = eventIndex.pageChangeEvents().map(({ playerTime, href }) => ({
                     playerTime,
@@ -392,17 +325,24 @@
             (sessionPlayerData) => {
                 // TODO: This will change when session endpoint is separated into metadata and snapshots endpoints
                 // For now we pull person and timestamp data from the metadata returned from /api/session_recording
-                if (!sessionPlayerData?.person?.id || !sessionPlayerData?.start_time || !sessionPlayerData?.duration) {
+                if (
+                    !sessionPlayerData?.person?.id ||
+                    !sessionPlayerData?.session_recording?.start_time ||
+                    !sessionPlayerData?.session_recording?.recording_duration
+                ) {
                     return null
                 }
 
-                const buffer_ms = sessionPlayerData?.duration / 4 // +- before and after start and end of a recording to query for.
+                const buffer_ms = sessionPlayerData?.session_recording?.recording_duration / 4 // +- before and after start and end of a recording to query for.
                 return {
                     person_id: sessionPlayerData?.person?.id,
-                    after: dayjs.utc(sessionPlayerData?.start_time).subtract(buffer_ms, 'ms').format(),
+                    after: dayjs
+                        .utc(sessionPlayerData?.session_recording?.start_time)
+                        .subtract(buffer_ms, 'ms')
+                        .format(),
                     before: dayjs
-                        .utc(sessionPlayerData?.start_time)
-                        .add(buffer_ms + sessionPlayerData?.duration, 'ms')
+                        .utc(sessionPlayerData?.session_recording?.start_time)
+                        .add(buffer_ms + sessionPlayerData?.session_recording?.recording_duration, 'ms')
                         .format(),
                 }
             },
