import {
    LemonButton,
    LemonDialog,
    LemonDivider,
    LemonInput,
    LemonSelect,
    LemonTable,
    LemonTag,
    LemonTagType,
    Link,
    Spinner,
} from '@posthog/lemon-ui'
import { useActions, useValues } from 'kea'
import { router } from 'kea-router'
import { ActivityLog } from 'lib/components/ActivityLog/ActivityLog'
import { MemberSelect } from 'lib/components/MemberSelect'
import { PageHeader } from 'lib/components/PageHeader'
import { ProductIntroduction } from 'lib/components/ProductIntroduction/ProductIntroduction'
import { VersionCheckerBanner } from 'lib/components/VersionChecker/VersionCheckerBanner'
import { dayjs } from 'lib/dayjs'
import { More } from 'lib/lemon-ui/LemonButton/More'
import { LemonTableColumn } from 'lib/lemon-ui/LemonTable'
import { createdAtColumn, createdByColumn } from 'lib/lemon-ui/LemonTable/columnUtils'
import { LemonTableLink } from 'lib/lemon-ui/LemonTable/LemonTableLink'
import { LemonTabs } from 'lib/lemon-ui/LemonTabs'
import stringWithWBR from 'lib/utils/stringWithWBR'
import { LinkedHogFunctions } from 'scenes/pipeline/hogfunctions/list/LinkedHogFunctions'
import { SceneExport } from 'scenes/sceneTypes'
import { urls } from 'scenes/urls'
import { userLogic } from 'scenes/userLogic'

import { ActivityScope, ProductKey, ProgressStatus, Survey } from '~/types'

import { SurveyQuestionLabel } from './constants'
import { SurveysDisabledBanner, SurveySettings } from './SurveySettings'
import { getSurveyStatus, surveysLogic, SurveysTabs } from './surveysLogic'

export const scene: SceneExport = {
    component: Surveys,
    logic: surveysLogic,
}

export function Surveys(): JSX.Element {
    const {
        data: { surveys },
        searchedSurveys,
        dataLoading,
        surveysResponsesCount,
        surveysResponsesCountLoading,
        searchTerm,
        filters,
        tab,
        hasNextPage,
        hasNextSearchPage,
    } = useValues(surveysLogic)

    const { deleteSurvey, updateSurvey, setSearchTerm, setSurveysFilters, setTab, loadNextPage, loadNextSearchPage } =
        useActions(surveysLogic)

    const { user } = useValues(userLogic)
    const shouldShowEmptyState = !dataLoading && surveys.length === 0

    return (
        <div>
            <PageHeader
                buttons={
                    <>
                        <LemonButton
                            to={urls.surveyTemplates()}
                            type="primary"
                            data-attr="new-survey"
                            sideAction={{
                                dropdown: {
                                    placement: 'bottom-start',
                                    actionable: true,
                                    overlay: (
                                        <LemonButton size="small" to={urls.survey('new')}>
                                            Create blank survey
                                        </LemonButton>
                                    ),
                                },
                                'data-attr': 'saved-insights-new-insight-dropdown',
                            }}
                        >
                            New survey
                        </LemonButton>
                    </>
                }
                caption={
                    <>
                        Check out our
                        <Link
                            data-attr="survey-help"
                            to="https://posthog.com/docs/surveys?utm_medium=in-product&utm_campaign=new-survey"
                            target="_blank"
                        >
                            {' '}
                            surveys docs
                        </Link>{' '}
                        to learn more.
                    </>
                }
                tabbedPage
            />
            <SurveysDisabledBanner />
            <LemonTabs
                activeKey={tab}
                onChange={(newTab) => setTab(newTab as SurveysTabs)}
                tabs={[
                    { key: SurveysTabs.Active, label: 'Active' },
                    { key: SurveysTabs.Archived, label: 'Archived' },
                    { key: SurveysTabs.Notifications, label: 'Notifications' },
                    { key: SurveysTabs.History, label: 'History' },
                    { key: SurveysTabs.Settings, label: 'Settings' },
                ]}
            />
            {tab === SurveysTabs.Settings && <SurveySettings />}
            {tab === SurveysTabs.Notifications && (
                <>
                    <p>Get notified whenever a survey result is submitted</p>
                    <LinkedHogFunctions
                        logicKey="surveys"
                        type="destination"
                        subTemplateId="survey-response"
                        filters={{
                            events: [
                                {
                                    id: 'survey sent',
                                    type: 'events',
                                    order: 0,
                                },
                            ],
                        }}
                    />
                </>
            )}

            {tab === SurveysTabs.History && <ActivityLog scope={ActivityScope.SURVEY} />}

            {(tab === SurveysTabs.Active || tab === SurveysTabs.Archived) && (
                <>
                    <div className="deprecated-space-y-2">
                        <VersionCheckerBanner />
<<<<<<< HEAD

                        {showSurveysDisabledBanner ? (
                            <LemonBanner
                                type="warning"
                                action={{
                                    type: 'secondary',
                                    icon: <IconGear />,
                                    onClick: () => openSurveysSettingsDialog(),
                                    children: 'Configure',
                                }}
                                className="mb-2"
                            >
                                Survey popovers are currently disabled for this project. Re-enable them in the settings,
                                otherwise surveys will not be visible.
                            </LemonBanner>
                        ) : null}
=======
>>>>>>> 3a9942cb
                    </div>

                    {(shouldShowEmptyState || !user?.has_seen_product_intro_for?.[ProductKey.SURVEYS]) && (
                        <ProductIntroduction
                            productName="Surveys"
                            thingName="survey"
                            description="Use surveys to gather qualitative feedback from your users on new or existing features."
                            action={() => router.actions.push(urls.surveyTemplates())}
                            isEmpty={surveys.length === 0}
                            productKey={ProductKey.SURVEYS}
                        />
                    )}
                    {!shouldShowEmptyState && (
                        <>
                            <div>
                                <div className="flex flex-wrap justify-between gap-2 mb-4">
                                    <LemonInput
                                        type="search"
                                        placeholder="Search for surveys"
                                        onChange={setSearchTerm}
                                        value={searchTerm || ''}
                                    />
                                    <div className="flex items-center gap-2">
                                        <span>
                                            <b>Status</b>
                                        </span>
                                        <LemonSelect
                                            dropdownMatchSelectWidth={false}
                                            onChange={(status) => {
                                                setSurveysFilters({ status })
                                            }}
                                            size="small"
                                            options={[
                                                { label: 'Any', value: 'any' },
                                                { label: 'Draft', value: 'draft' },
                                                { label: 'Running', value: 'running' },
                                                { label: 'Complete', value: 'complete' },
                                            ]}
                                            value={filters.status}
                                        />
                                        <span className="ml-1">
                                            <b>Created by</b>
                                        </span>
                                        <MemberSelect
                                            defaultLabel="Any user"
                                            value={filters.created_by ?? null}
                                            onChange={(user) => setSurveysFilters({ created_by: user?.id })}
                                        />
                                    </div>
                                </div>
                            </div>
                            <LemonTable
                                dataSource={searchedSurveys}
                                defaultSorting={{
                                    columnKey: 'created_at',
                                    order: -1,
                                }}
                                rowKey="name"
                                nouns={['survey', 'surveys']}
                                data-attr="surveys-table"
                                emptyState={
                                    tab === SurveysTabs.Active ? 'No surveys. Create a new survey?' : 'No surveys found'
                                }
                                loading={dataLoading}
                                footer={
                                    (searchTerm ? hasNextSearchPage : hasNextPage) && (
                                        <div className="flex justify-center p-1">
                                            <LemonButton
                                                onClick={searchTerm ? loadNextSearchPage : loadNextPage}
                                                className="min-w-full text-center"
                                                disabledReason={dataLoading ? 'Loading surveys' : ''}
                                            >
                                                <span className="flex-1 text-center">
                                                    {dataLoading ? 'Loading...' : 'Load more'}
                                                </span>
                                            </LemonButton>
                                        </div>
                                    )
                                }
                                columns={[
                                    {
                                        dataIndex: 'name',
                                        title: 'Name',
                                        render: function RenderName(_, survey) {
                                            return (
                                                <LemonTableLink
                                                    to={urls.survey(survey.id)}
                                                    title={stringWithWBR(survey.name, 17)}
                                                />
                                            )
                                        },
                                    },
                                    {
                                        title: 'Responses',
                                        dataIndex: 'id',
                                        render: function RenderResponses(_, survey) {
                                            return (
                                                <>
                                                    {surveysResponsesCountLoading ? (
                                                        <Spinner />
                                                    ) : (
                                                        <div>{surveysResponsesCount[survey.id] ?? 0}</div>
                                                    )}
                                                </>
                                            )
                                        },
                                        sorter: (surveyA, surveyB) => {
                                            const countA = surveysResponsesCount[surveyA.id] ?? 0
                                            const countB = surveysResponsesCount[surveyB.id] ?? 0
                                            return countA - countB
                                        },
                                    },
                                    {
                                        dataIndex: 'type',
                                        title: 'Mode',
                                    },
                                    {
                                        title: 'Question type',
                                        render: function RenderResponses(_, survey) {
                                            return survey.questions?.length === 1
                                                ? SurveyQuestionLabel[survey.questions[0].type]
                                                : 'Multiple'
                                        },
                                    },
                                    createdByColumn<Survey>() as LemonTableColumn<Survey, keyof Survey | undefined>,
                                    createdAtColumn<Survey>() as LemonTableColumn<Survey, keyof Survey | undefined>,
                                    {
                                        title: 'Status',
                                        width: 100,
                                        render: function Render(_, survey: Survey) {
                                            return <StatusTag survey={survey} />
                                        },
                                    },
                                    {
                                        width: 0,
                                        render: function Render(_, survey: Survey) {
                                            return (
                                                <More
                                                    overlay={
                                                        <>
                                                            <LemonButton
                                                                fullWidth
                                                                onClick={() =>
                                                                    router.actions.push(urls.survey(survey.id))
                                                                }
                                                            >
                                                                View
                                                            </LemonButton>
                                                            {!survey.start_date && (
                                                                <LemonButton
                                                                    fullWidth
                                                                    onClick={() =>
                                                                        LemonDialog.open({
                                                                            title: 'Launch this survey?',
                                                                            content: (
                                                                                <div className="text-sm text-secondary">
                                                                                    The survey will immediately start
                                                                                    displaying to users matching the
                                                                                    display conditions.
                                                                                </div>
                                                                            ),
                                                                            primaryButton: {
                                                                                children: 'Launch',
                                                                                type: 'primary',
                                                                                onClick: () => {
                                                                                    updateSurvey({
                                                                                        id: survey.id,
                                                                                        updatePayload: {
                                                                                            start_date:
                                                                                                dayjs().toISOString(),
                                                                                        },
                                                                                    })
                                                                                },
                                                                                size: 'small',
                                                                            },
                                                                            secondaryButton: {
                                                                                children: 'Cancel',
                                                                                type: 'tertiary',
                                                                                size: 'small',
                                                                            },
                                                                        })
                                                                    }
                                                                >
                                                                    Launch survey
                                                                </LemonButton>
                                                            )}
                                                            {survey.start_date && !survey.end_date && (
                                                                <LemonButton
                                                                    fullWidth
                                                                    onClick={() => {
                                                                        LemonDialog.open({
                                                                            title: 'Stop this survey?',
                                                                            content: (
                                                                                <div className="text-sm text-secondary">
                                                                                    The survey will no longer be visible
                                                                                    to your users.
                                                                                </div>
                                                                            ),
                                                                            primaryButton: {
                                                                                children: 'Stop',
                                                                                type: 'primary',
                                                                                onClick: () => {
                                                                                    updateSurvey({
                                                                                        id: survey.id,
                                                                                        updatePayload: {
                                                                                            end_date:
                                                                                                dayjs().toISOString(),
                                                                                        },
                                                                                    })
                                                                                },
                                                                                size: 'small',
                                                                            },
                                                                            secondaryButton: {
                                                                                children: 'Cancel',
                                                                                type: 'tertiary',
                                                                                size: 'small',
                                                                            },
                                                                        })
                                                                    }}
                                                                >
                                                                    Stop survey
                                                                </LemonButton>
                                                            )}
                                                            {survey.end_date && !survey.archived && (
                                                                <LemonButton
                                                                    fullWidth
                                                                    onClick={() => {
                                                                        LemonDialog.open({
                                                                            title: 'Resume this survey?',
                                                                            content: (
                                                                                <div className="text-sm text-secondary">
                                                                                    Once resumed, the survey will be
                                                                                    visible to your users again.
                                                                                </div>
                                                                            ),
                                                                            primaryButton: {
                                                                                children: 'Resume',
                                                                                type: 'primary',
                                                                                onClick: () => {
                                                                                    updateSurvey({
                                                                                        id: survey.id,
                                                                                        updatePayload: {
                                                                                            end_date: null,
                                                                                        },
                                                                                    })
                                                                                },
                                                                                size: 'small',
                                                                            },
                                                                            secondaryButton: {
                                                                                children: 'Cancel',
                                                                                type: 'tertiary',
                                                                                size: 'small',
                                                                            },
                                                                        })
                                                                    }}
                                                                >
                                                                    Resume survey
                                                                </LemonButton>
                                                            )}
                                                            <LemonDivider />
                                                            {survey.end_date && survey.archived && (
                                                                <LemonButton
                                                                    fullWidth
                                                                    onClick={() =>
                                                                        updateSurvey({
                                                                            id: survey.id,
                                                                            updatePayload: { archived: false },
                                                                        })
                                                                    }
                                                                >
                                                                    Unarchive
                                                                </LemonButton>
                                                            )}
                                                            {survey.end_date && !survey.archived && (
                                                                <LemonButton
                                                                    fullWidth
                                                                    onClick={() => {
                                                                        LemonDialog.open({
                                                                            title: 'Archive this survey?',
                                                                            content: (
                                                                                <div className="text-sm text-secondary">
                                                                                    This action will remove the survey
                                                                                    from your active surveys list. It
                                                                                    can be restored at any time.
                                                                                </div>
                                                                            ),
                                                                            primaryButton: {
                                                                                children: 'Archive',
                                                                                type: 'primary',
                                                                                onClick: () => {
                                                                                    updateSurvey({
                                                                                        id: survey.id,
                                                                                        updatePayload: {
                                                                                            archived: true,
                                                                                        },
                                                                                    })
                                                                                },
                                                                                size: 'small',
                                                                            },
                                                                            secondaryButton: {
                                                                                children: 'Cancel',
                                                                                type: 'tertiary',
                                                                                size: 'small',
                                                                            },
                                                                        })
                                                                    }}
                                                                >
                                                                    Archive
                                                                </LemonButton>
                                                            )}
                                                            <LemonButton
                                                                status="danger"
                                                                onClick={() => {
                                                                    LemonDialog.open({
                                                                        title: 'Delete this survey?',
                                                                        content: (
                                                                            <div className="text-sm text-secondary">
                                                                                This action cannot be undone. All survey
                                                                                data will be permanently removed.
                                                                            </div>
                                                                        ),
                                                                        primaryButton: {
                                                                            children: 'Delete',
                                                                            type: 'primary',
                                                                            onClick: () => deleteSurvey(survey.id),
                                                                            size: 'small',
                                                                        },
                                                                        secondaryButton: {
                                                                            children: 'Cancel',
                                                                            type: 'tertiary',
                                                                            size: 'small',
                                                                        },
                                                                    })
                                                                }}
                                                                fullWidth
                                                            >
                                                                Delete
                                                            </LemonButton>
                                                        </>
                                                    }
                                                />
                                            )
                                        },
                                    },
                                ]}
                            />
                        </>
                    )}
                </>
            )}
        </div>
    )
}

export function StatusTag({ survey }: { survey: Survey }): JSX.Element {
    const statusColors = {
        running: 'success',
        draft: 'default',
        complete: 'completion',
    } as Record<ProgressStatus, LemonTagType>
    const status = getSurveyStatus(survey)
    return (
        <LemonTag type={statusColors[status]} className="font-semibold" data-attr="status">
            {status.toUpperCase()}
        </LemonTag>
    )
}<|MERGE_RESOLUTION|>--- conflicted
+++ resolved
@@ -141,25 +141,6 @@
                 <>
                     <div className="deprecated-space-y-2">
                         <VersionCheckerBanner />
-<<<<<<< HEAD
-
-                        {showSurveysDisabledBanner ? (
-                            <LemonBanner
-                                type="warning"
-                                action={{
-                                    type: 'secondary',
-                                    icon: <IconGear />,
-                                    onClick: () => openSurveysSettingsDialog(),
-                                    children: 'Configure',
-                                }}
-                                className="mb-2"
-                            >
-                                Survey popovers are currently disabled for this project. Re-enable them in the settings,
-                                otherwise surveys will not be visible.
-                            </LemonBanner>
-                        ) : null}
-=======
->>>>>>> 3a9942cb
                     </div>
 
                     {(shouldShowEmptyState || !user?.has_seen_product_intro_for?.[ProductKey.SURVEYS]) && (
