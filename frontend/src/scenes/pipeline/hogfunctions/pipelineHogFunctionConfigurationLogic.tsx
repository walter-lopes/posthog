import { lemonToast } from '@posthog/lemon-ui'
import { actions, afterMount, kea, key, listeners, path, props, reducers, selectors } from 'kea'
import { forms } from 'kea-forms'
import { loaders } from 'kea-loaders'
import { router } from 'kea-router'
import { subscriptions } from 'kea-subscriptions'
import api from 'lib/api'
import { urls } from 'scenes/urls'

import { HogFunctionTemplateType, HogFunctionType, PipelineNodeTab, PipelineStage } from '~/types'

import { sanitizeFilters } from '../configuration/filters'
import type { pipelineHogFunctionConfigurationLogicType } from './pipelineHogFunctionConfigurationLogicType'

export interface PipelineHogFunctionConfigurationLogicProps {
    templateId?: string
    id?: string
}

<<<<<<< HEAD
=======
export type HogFunctionConfigurationType = Omit<HogFunctionType, 'created_at' | 'created_by' | 'updated_at'>

const NEW_FUNCTION_TEMPLATE: HogFunctionTemplateType = {
    id: 'new',
    name: '',
    description: '',
    inputs_schema: [],
    hog: "print('Hello, world!');",
    status: 'stable',
}

function sanitizeFilters(filters?: FilterType): PluginConfigTypeNew['filters'] {
    if (!filters) {
        return null
    }
    const sanitized: PluginConfigFilters = {}

    if (filters.events) {
        sanitized.events = filters.events.map((f) => ({
            id: f.id,
            type: 'events',
            name: f.name,
            order: f.order,
            properties: f.properties,
        }))
    }

    if (filters.actions) {
        sanitized.actions = filters.actions.map((f) => ({
            id: f.id,
            type: 'actions',
            name: f.name,
            order: f.order,
            properties: f.properties,
        }))
    }

    if (filters.filter_test_accounts) {
        sanitized.filter_test_accounts = filters.filter_test_accounts
    }

    return Object.keys(sanitized).length > 0 ? sanitized : undefined
}

>>>>>>> 5ab011be
// Should likely be somewhat similar to pipelineBatchExportConfigurationLogic
export const pipelineHogFunctionConfigurationLogic = kea<pipelineHogFunctionConfigurationLogicType>([
    props({} as PipelineHogFunctionConfigurationLogicProps),
    key(({ id, templateId }: PipelineHogFunctionConfigurationLogicProps) => {
        return id ?? templateId ?? 'new'
    }),
    path((id) => ['scenes', 'pipeline', 'pipelineHogFunctionConfigurationLogic', id]),
    actions({
        setShowSource: (showSource: boolean) => ({ showSource }),
        resetForm: (configuration?: HogFunctionConfigurationType) => ({ configuration }),
        duplicate: true,
        duplicateFromTemplate: true,
        resetToTemplate: true,
    }),
    reducers({
        showSource: [
            false,
            {
                setShowSource: (_, { showSource }) => showSource,
            },
        ],
    }),
    loaders(({ props }) => ({
        template: [
            null as HogFunctionTemplateType | null,
            {
                loadTemplate: async () => {
                    if (!props.templateId) {
                        return null
                    }

                    if (props.templateId === 'new') {
                        return {
                            ...NEW_FUNCTION_TEMPLATE,
                        }
                    }

                    const res = await api.hogFunctions.getTemplate(props.templateId)

                    if (!res) {
                        throw new Error('Template not found')
                    }
                    return res
                },
            },
        ],

        hogFunction: [
            null as HogFunctionType | null,
            {
                loadHogFunction: async () => {
                    if (!props.id) {
                        return null
                    }

                    return await api.hogFunctions.get(props.id)
                },
            },
        ],
    })),
    forms(({ values, props, actions }) => ({
        configuration: {
            defaults: {} as HogFunctionConfigurationType,
            alwaysShowErrors: true,
            errors: (data) => {
                return {
                    name: !data.name ? 'Name is required' : undefined,
                    ...values.inputFormErrors,
                }
            },
            submit: async (data) => {
                try {
                    const sanitizedInputs = {}

                    data.inputs_schema?.forEach((input) => {
                        const value = data.inputs?.[input.key]?.value

                        if (input.type === 'json' && typeof value === 'string') {
                            try {
                                sanitizedInputs[input.key] = {
                                    value: JSON.parse(value),
                                }
                            } catch (e) {
                                // Ignore
                            }
                        } else {
                            sanitizedInputs[input.key] = {
                                value: value,
                            }
                        }
                    })

                    const payload: HogFunctionConfigurationType = {
                        ...data,
                        filters: data.filters ? sanitizeFilters(data.filters) : null,
                        inputs: sanitizedInputs,
                        icon_url: data.icon_url?.replace('&temp=true', ''), // Remove temp=true so it doesn't try and suggest new options next time
                    }

                    if (props.templateId) {
                        // Only sent on create
                        ;(payload as any).template_id = props.templateId
                    }

                    if (!props.id) {
                        return await api.hogFunctions.create(payload)
                    }
                    return await api.hogFunctions.update(props.id, payload)
                } catch (e) {
                    const maybeValidationError = (e as any).data
                    if (maybeValidationError?.type === 'validation_error') {
                        if (maybeValidationError.attr.includes('inputs__')) {
                            actions.setConfigurationManualErrors({
                                inputs: {
                                    [maybeValidationError.attr.split('__')[1]]: maybeValidationError.detail,
                                },
                            })
                        } else {
                            actions.setConfigurationManualErrors({
                                [maybeValidationError.attr]: maybeValidationError.detail,
                            })
                        }
                    } else {
                        console.error(e)
                        lemonToast.error('Error submitting configuration')
                    }

                    throw e
                }
            },
        },
    })),
    selectors(() => ({
        loading: [
            (s) => [s.hogFunctionLoading, s.templateLoading],
            (hogFunctionLoading, templateLoading) => hogFunctionLoading || templateLoading,
        ],
        loaded: [(s) => [s.hogFunction, s.template], (hogFunction, template) => !!hogFunction || !!template],

        inputFormErrors: [
            (s) => [s.configuration],
            (configuration) => {
                const inputs = configuration.inputs ?? {}
                const inputErrors = {}

                configuration.inputs_schema?.forEach((input) => {
                    if (input.required && !inputs[input.key]) {
                        inputErrors[input.key] = 'This field is required'
                    }

                    if (input.type === 'json' && typeof inputs[input.key] === 'string') {
                        try {
                            JSON.parse(inputs[input.key].value)
                        } catch (e) {
                            inputErrors[input.key] = 'Invalid JSON'
                        }
                    }
                })

                return Object.keys(inputErrors).length > 0
                    ? {
                          inputs: inputErrors,
                      }
                    : null
            },
        ],
    })),

    listeners(({ actions, values, cache, props }) => ({
        loadTemplateSuccess: ({ template }) => {
            // Fill defaults from template
            const inputs = {}

            template!.inputs_schema?.forEach((schema) => {
                if (schema.default) {
                    inputs[schema.key] = { value: schema.default }
                }
            })

            actions.resetForm({
                ...template!,
                inputs,
                enabled: false,
            })
        },
        loadHogFunctionSuccess: ({ hogFunction }) => actions.resetForm(hogFunction!),

        resetForm: ({ configuration }) => {
            const savedValue = configuration
            actions.resetConfiguration({
                ...savedValue,
                inputs: savedValue?.inputs ?? {},
                ...(cache.configFromUrl || {}),
            })
        },

        submitConfigurationSuccess: ({ configuration }) => {
            if (!props.id) {
                router.actions.replace(
                    urls.pipelineNode(
                        PipelineStage.Destination,
                        `hog-${configuration.id}`,
                        PipelineNodeTab.Configuration
                    )
                )
            }
        },

        duplicate: async () => {
            if (values.hogFunction) {
                const newConfig = {
                    ...values.configuration,
                    name: `${values.configuration.name} (copy)`,
                }
                router.actions.push(
                    urls.pipelineNodeNew(PipelineStage.Destination, `hog-template-helloworld`),
                    undefined,
                    {
                        configuration: newConfig,
                    }
                )
            }
        },
        duplicateFromTemplate: async () => {
            if (values.hogFunction?.template) {
                const newConfig = {
                    ...values.hogFunction.template,
                }
                router.actions.push(
                    urls.pipelineNodeNew(PipelineStage.Destination, `hog-${values.hogFunction.template.id}`),
                    undefined,
                    {
                        configuration: newConfig,
                    }
                )
            }
        },
        resetToTemplate: async () => {
            if (values.hogFunction?.template) {
                actions.resetForm({
                    ...values.hogFunction.template,
                    enabled: false,
                })
            }
        },
    })),
    afterMount(({ props, actions, cache }) => {
        if (props.templateId) {
            cache.configFromUrl = router.values.hashParams.configuration
            actions.loadTemplate() // comes with plugin info
        } else if (props.id) {
            actions.loadHogFunction()
        }
    }),

    subscriptions(({ props, cache }) => ({
        configuration: (configuration) => {
            if (props.templateId) {
                // Sync state to the URL bar if new
                cache.ignoreUrlChange = true
                router.actions.replace(router.values.location.pathname, undefined, {
                    configuration,
                })
            }
        },
    })),
])<|MERGE_RESOLUTION|>--- conflicted
+++ resolved
@@ -17,8 +17,6 @@
     id?: string
 }
 
-<<<<<<< HEAD
-=======
 export type HogFunctionConfigurationType = Omit<HogFunctionType, 'created_at' | 'created_by' | 'updated_at'>
 
 const NEW_FUNCTION_TEMPLATE: HogFunctionTemplateType = {
@@ -30,40 +28,6 @@
     status: 'stable',
 }
 
-function sanitizeFilters(filters?: FilterType): PluginConfigTypeNew['filters'] {
-    if (!filters) {
-        return null
-    }
-    const sanitized: PluginConfigFilters = {}
-
-    if (filters.events) {
-        sanitized.events = filters.events.map((f) => ({
-            id: f.id,
-            type: 'events',
-            name: f.name,
-            order: f.order,
-            properties: f.properties,
-        }))
-    }
-
-    if (filters.actions) {
-        sanitized.actions = filters.actions.map((f) => ({
-            id: f.id,
-            type: 'actions',
-            name: f.name,
-            order: f.order,
-            properties: f.properties,
-        }))
-    }
-
-    if (filters.filter_test_accounts) {
-        sanitized.filter_test_accounts = filters.filter_test_accounts
-    }
-
-    return Object.keys(sanitized).length > 0 ? sanitized : undefined
-}
-
->>>>>>> 5ab011be
 // Should likely be somewhat similar to pipelineBatchExportConfigurationLogic
 export const pipelineHogFunctionConfigurationLogic = kea<pipelineHogFunctionConfigurationLogicType>([
     props({} as PipelineHogFunctionConfigurationLogicProps),
