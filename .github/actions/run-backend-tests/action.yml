--- conflicted
+++ resolved
@@ -145,15 +145,9 @@
           run: echo "PYTEST_ARGS=--snapshot-update" >> $GITHUB_ENV # We can only update snapshots within the PostHog org
 
         # Tests
-<<<<<<< HEAD
-        - name: Run FOSS tests
-          id: run-foss-tests
-          if: ${{ inputs.segment == 'FOSS' }}
-=======
         - name: Run Core tests
           id: run-core-tests
           if: ${{ inputs.segment == 'Core' }}
->>>>>>> 44f6cabb
           env:
               PERSON_ON_EVENTS_V2_ENABLED: ${{ inputs.person-on-events }}
               GROUPS_ON_EVENTS_ENABLED: ${{ inputs.person-on-events }}
@@ -167,31 +161,11 @@
                   --ignore=posthog/temporal \
                   --splits ${{ inputs.concurrency }} --group ${{ inputs.group }} \
                   --durations=100 --durations-min=1.0 --store-durations \
-<<<<<<< HEAD
-                  $PYTEST_ARGS
-
-        - name: Run EE tests
-          id: run-ee-tests
-          if: ${{ inputs.segment == 'EE' }}
-          env:
-              PERSON_ON_EVENTS_V2_ENABLED: ${{ inputs.person-on-events }}
-              GROUPS_ON_EVENTS_ENABLED: ${{ inputs.person-on-events }}
-          shell: bash
-          run: | # async_migrations covered in ci-async-migrations.yml
-              pytest ${{ inputs.person-on-events == 'true' && 'ee/clickhouse/' || 'ee/' }} -m "not async_migrations" \
-                  --splits ${{ inputs.concurrency }} --group ${{ inputs.group }} \
-                  --durations=100 --durations-min=1.0 --store-durations \
-=======
->>>>>>> 44f6cabb
                   $PYTEST_ARGS
 
         - name: Run /decide read replica tests
           id: run-decide-read-replica-tests
-<<<<<<< HEAD
-          if: ${{ inputs.segment == 'FOSS' && inputs.group == 1 && inputs.person-on-events != 'true' }}
-=======
           if: ${{ inputs.segment == 'Core' && inputs.group == 1 && inputs.person-on-events != 'true' }}
->>>>>>> 44f6cabb
           env:
               POSTHOG_DB_NAME: posthog
               READ_REPLICA_OPT_IN: 'decide,PersonalAPIKey, local_evaluation'
@@ -204,11 +178,6 @@
                   --durations=100 --durations-min=1.0 \
                   $PYTEST_ARGS
 
-<<<<<<< HEAD
-        # Post tests
-        - name: Show docker compose logs on failure
-          if: failure() && (steps.run-foss-tests.outcome != 'failure' && steps.run-ee-tests.outcome != 'failure' && steps.run-decide-read-replica-tests.outcome != 'failure')
-=======
         - name: Run Temporal tests
           id: run-temporal-tests
           if: ${{ inputs.segment == 'Temporal' }}
@@ -222,7 +191,6 @@
         # Post tests
         - name: Show docker compose logs on failure
           if: failure() && (steps.run-core-tests.outcome != 'failure' && steps.run-decide-read-replica-tests.outcome != 'failure' && steps.run-temporal-tests.outcome != 'failure')
->>>>>>> 44f6cabb
           shell: bash
           run: docker compose -f docker-compose.dev.yml logs
 
