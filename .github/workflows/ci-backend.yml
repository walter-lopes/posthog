name: Backend CI

on:
    push:
        branches:
            - master
    pull_request:
env:
    SECRET_KEY: '6b01eee4f945ca25045b5aab440b953461faf08693a9abbf1166dc7c6b9772da' # unsafe - for testing only
    DATABASE_URL: 'postgres://posthog:posthog@localhost:5432/posthog'
    REDIS_URL: 'redis://localhost'
    CLICKHOUSE_HOST: 'localhost'
    CLICKHOUSE_SECURE: 'False'
    CLICKHOUSE_VERIFY: 'False'
    SAML_DISABLED: 1
    TEST: 1

jobs:
    # Job to decide if we should run backend ci
    # See https://github.com/dorny/paths-filter#conditional-execution for more details
    changes:
        runs-on: ubuntu-latest
        if: github.repository == 'PostHog/posthog'
        name: Determine need to run backend checks
        # Set job outputs to values from filter step
        outputs:
            backend: ${{ steps.filter.outputs.backend }}
        steps:
            # For pull requests it's not necessary to checkout the code, but we
            # also want this to run on master so we need to checkout
            - uses: actions/checkout@v2

            - uses: dorny/paths-filter@v2
              id: filter
              with:
                  filters: |
                      backend:
                        # Avoid running backend tests for irrelevant changes
                        # NOTE: we are at risk of missing a dependency here. We could make
                        # the dependencies more clear if we separated the backend/frontend
                        # code completely
                        - 'ee/**/*'
                        - 'posthog/**/*'
                        - requirements.txt
                        - requirements-dev.txt
                        - mypy.ini
                        - pytest.ini
                        # Make sure we run if someone is explicitly change the workflow
                        - .github/workflows/ci-backend.yml

    backend-code-quality:
        needs: changes
        # Make sure we only run on backend changes
        if: ${{ needs.changes.outputs.backend == 'true' && github.repository == 'PostHog/posthog' }}

        name: Code quality checks
        runs-on: ubuntu-latest

        services:
            postgres:
                image: postgres:12
                env:
                    POSTGRES_USER: posthog
                    POSTGRES_PASSWORD: posthog
                    POSTGRES_DB: posthog
                ports: ['5432:5432']
                options: --health-cmd pg_isready --health-interval 10s --health-timeout 5s --health-retries 5

        steps:
            - uses: actions/checkout@v1
              with:
                  fetch-depth: 1

            - name: Set up Python 3.8
              uses: actions/setup-python@v2
              with:
                  python-version: 3.8

            - uses: syphar/restore-virtualenv@v1.2
              id: cache-backend-tests

            - uses: syphar/restore-pip-download-cache@v1
              if: steps.cache-backend-tests.outputs.cache-hit != 'true'

            - name: Install python dependencies
              if: steps.cache-backend-tests.outputs.cache-hit != 'true'
              run: |
                  python -m pip install -r requirements-dev.txt
                  python -m pip install -r requirements.txt

            - name: Check formatting
              run: |
                  black --check .
                  isort --check-only .

            - name: Lint with flake8
              run: |
                  # stop the build if there are Python syntax errors or undefined names
                  flake8 . --count --select=E9,F63,F7,F82 --show-source --statistics
                  # exit-zero treats all errors as warnings
                  flake8 . --count --exit-zero --max-complexity=10 --max-line-length=120 --statistics

            - name: Typecheck
              run: |
                  mypy .

    django:
        needs: changes
        if: ${{ needs.changes.outputs.backend == 'true' && github.repository == 'PostHog/posthog' }}

        name: Django tests – Py ${{ matrix.python-version }}
        runs-on: ubuntu-latest

        strategy:
            fail-fast: false
            matrix:
                python-version: ['3.8.5', '3.9.0']
        steps:
            - uses: actions/checkout@v1
              with:
                  fetch-depth: 1

            - name: Start stack with Docker Compose
<<<<<<< HEAD
              run: |
                  docker-compose -f ee/docker-compose.ch.yml up -d db pgb # start db separately so we don't have to fetch zookeeper and kafka synchronously
                  docker-compose -f ee/docker-compose.ch.yml up -d clickhouse zookeeper kafka &
=======
              run: docker-compose -f ee/docker-compose.ch.yml up -d db clickhouse zookeeper kafka

>>>>>>> 2ce78dcf
            - name: Set up Python
              uses: actions/setup-python@v2
              with:
                  python-version: ${{ matrix.python-version }}

            - uses: syphar/restore-virtualenv@v1.2
              id: cache-backend-tests

            - uses: syphar/restore-pip-download-cache@v1
              if: steps.cache-backend-tests.outputs.cache-hit != 'true'

            - name: Install python dependencies
              if: steps.cache-backend-tests.outputs.cache-hit != 'true'
              run: |
                  python -m pip install -r requirements-dev.txt
                  python -m pip install -r requirements.txt

            - name: Check migrations
              run: |
                  python manage.py makemigrations --check --dry-run
                  git fetch origin master
                  # `git diff --name-only` returns a list of files that were changed - added OR deleted OR modified
                  # With `--name-status` we get the same, but including a column for status, respectively: A, D, M
                  # In this check we exclusively care about files that were added (A) in posthog/migrations/
                  git diff --name-status origin/master..HEAD | grep "A\tposthog/migrations/" | awk '{print $2}' | python manage.py test_migrations_are_null

            - name: Add kafka host to /etc/hosts for kafka connectivity
              run: sudo echo "127.0.0.1 kafka" | sudo tee -a /etc/hosts

            # - name: Run posthog tests
            #   run: |
            #       mkdir -p frontend/dist
            #       touch frontend/dist/index.html
            #       touch frontend/dist/layout.html
            #       touch frontend/dist/shared_dashboard.html
            #       pytest -m "not ee" posthog/ -n auto --cov --cov-report=xml:coverage-postgres.xml
            # NOTE TO SELF: -n4 10m41s
            - name: Run EE tests
              env:
                  PRIMARY_DB: 'clickhouse'
              run: |
                  mkdir -p frontend/dist
                  touch frontend/dist/index.html
                  touch frontend/dist/layout.html
                  touch frontend/dist/shared_dashboard.html
                  pytest ee -m "not saml_only" --cov --cov-report=xml:coverage-clickhouse.xml --durations=100 -n auto
                  pytest posthog -m "ee" -n auto
            - uses: codecov/codecov-action@v2
              with:
                  files: ./coverage-postgres.xml,./coverage-clickhouse.xml
                  fail_ci_if_error: false
                  verbose: true

    saml:
        needs: changes
        if: ${{ needs.changes.outputs.backend == 'true' && github.repository == 'PostHog/posthog' }}

        name: Django tests – with SAML
        runs-on: ubuntu-latest
        steps:
            - uses: actions/checkout@v1
              with:
                  fetch-depth: 1

            - name: Start stack with Docker Compose
<<<<<<< HEAD
              run: |
                  docker-compose -f ee/docker-compose.ch.yml up -d db # start db separately so we don't have to fetch zookeeper and kafka synchronously
                  docker-compose -f ee/docker-compose.ch.yml up -d clickhouse zookeeper kafka &
=======
              run: docker-compose -f ee/docker-compose.ch.yml up -d db clickhouse zookeeper kafka

>>>>>>> 2ce78dcf
            - name: Set up Python
              uses: actions/setup-python@v2
              with:
                  python-version: 3.9

            - name: Install SAML (python3-saml) dependencies (not required for Cloud or FOSS)
              run: sudo apt-get install libxml2-dev libxmlsec1-dev libxmlsec1-openssl

            - uses: syphar/restore-pip-download-cache@v1

            - name: Install python dependencies
              run: |
                  python -m pip install -r requirements-dev.txt
                  python -m pip install -r requirements.txt
                  python -m pip install python3-saml==1.12.0

            - name: Add kafka host to /etc/hosts for kafka connectivity
              run: sudo echo "127.0.0.1 kafka" | sudo tee -a /etc/hosts

            - name: Run posthog tests
              run: |
                  mkdir -p frontend/dist
                  touch frontend/dist/index.html
                  touch frontend/dist/layout.html
                  touch frontend/dist/shared_dashboard.html
                  # pytest -m "not ee" posthog/ -n auto
            - name: Run EE tests
              env:
                  PRIMARY_DB: 'clickhouse'
                  TEST: 1
              run: |
                  mkdir -p frontend/dist
                  touch frontend/dist/index.html
                  touch frontend/dist/layout.html
                  touch frontend/dist/shared_dashboard.html
                  pytest ee/ -n 4
                  pytest posthog -m "ee" -n auto

    cloud:
        needs: changes
        if: ${{ needs.changes.outputs.backend == 'true' && github.repository == 'PostHog/posthog' }}

        name: Django tests – Cloud
        runs-on: ubuntu-latest
        steps:
            - name: Fetch posthog-cloud
              run: |
                  curl -L https://github.com/posthog/posthog-cloud/tarball/master | tar --strip-components=1 -xz --
                  mkdir deploy/
            - name: Checkout master
              uses: actions/checkout@v2
              with:
                  ref: 'master'
                  path: 'deploy/'
            - name: Link posthog-cloud at master
              run: |
                  cp -r multi_tenancy deploy/
                  cp -r messaging deploy/
                  cat multi_tenancy_settings.py >> deploy/posthog/settings.py
                  cat requirements.txt >> deploy/requirements.txt
            - name: Start stack with Docker Compose
<<<<<<< HEAD
              run: |
                  docker-compose -f deploy/ee/docker-compose.ch.yml up -d pgb db # start db separately so we don't have to fetch zookeeper and kafka synchronously
                  docker-compose -f deploy/ee/docker-compose.ch.yml up -d clickhouse zookeeper kafka &
=======
              run: docker-compose -f deploy/ee/docker-compose.ch.yml up -d db clickhouse zookeeper kafka
>>>>>>> 2ce78dcf
            - name: Set up Python 3.8
              uses: actions/setup-python@v2
              with:
                  python-version: 3.8
            - uses: syphar/restore-pip-download-cache@v1
            - name: Install python dependencies
              run: |
                  python -m pip install -r deploy/requirements-dev.txt
                  python -m pip install -r deploy/requirements.txt
                  python -m pip install freezegun fakeredis pytest pytest-mock pytest-django syrupy
            # The 2-step migration process (first master, then current branch) verifies that it'll always
            # be possible to migrate to the new version without problems in production
            - name: Migrate initially at master, then remove master deploy code
              run: |
                  python deploy/manage.py migrate
                  rm -rf deploy

            - name: Checkout current branch
              uses: actions/checkout@v2
              with:
                  path: 'deploy/'

            - name: Link posthog-cloud at current branch
              run: |
                  cp deploy/ee/conftest.py multi_tenancy/conftest.py
                  cp deploy/ee/conftest.py messaging/conftest.py
                  cp -r multi_tenancy deploy/
                  cp -r messaging deploy/
                  cat multi_tenancy_settings.py >> deploy/posthog/settings.py
                  cat requirements.txt >> deploy/requirements.txt

            - name: Check migrations
              run: |
                  cd deploy
                  python manage.py makemigrations --check --dry-run
                  python manage.py migrate

            - name: Add kafka host to /etc/hosts for kafka connectivity
              run: sudo echo "127.0.0.1 kafka" | sudo tee -a /etc/hosts

            - name: Run posthog tests
              run: |
                  cd deploy
                  mkdir -p frontend/dist
                  touch frontend/dist/index.html
                  touch frontend/dist/layout.html
                  touch frontend/dist/shared_dashboard.html
                  pytest posthog --reuse-db -n auto -m "not (skip_on_multitenancy or ee)"

            - name: Run cloud tests (posthog-cloud)
              env:
                  PRIMARY_DB: 'clickhouse'
              run: |
                  source .env.template
                  cd deploy
                  pytest multi_tenancy messaging -n auto -m "not skip_on_multitenancy"
            - name: Run EE tests
              env:
                  PRIMARY_DB: 'clickhouse'
              run: |
                  cd deploy/
                  pytest ee -m "not skip_on_multitenancy" -n 4
                  pytest posthog -m "ee and not skip_on_multitenancy"

    foss:
        needs: changes
        if: ${{ needs.changes.outputs.backend == 'true' && github.repository == 'PostHog/posthog' }}

        name: Django tests – FOSS
        runs-on: ubuntu-latest

        services:
            postgres:
                image: postgres:12
                env:
                    POSTGRES_USER: posthog
                    POSTGRES_PASSWORD: posthog
                    POSTGRES_DB: posthog
                ports: ['5432:5432']
                options: --health-cmd pg_isready --health-interval 10s --health-timeout 5s --health-retries 5

        steps:
            - uses: actions/checkout@v1
              with:
                  fetch-depth: 1

            - name: Set up Python 3.8
              uses: actions/setup-python@v2
              with:
                  python-version: 3.8

            - uses: syphar/restore-virtualenv@v1.2
              id: cache-backend-tests

            - uses: syphar/restore-pip-download-cache@v1
              if: steps.cache-backend-tests.outputs.cache-hit != 'true'

            - name: Install python dependencies
              if: steps.cache-backend-tests.outputs.cache-hit != 'true'
              run: |
                  python -m pip install -r requirements-dev.txt
                  python -m pip install -r requirements.txt

            - name: Remove ee
              run: |
                  rm -rf ee/

            - name: Check migrations
              run: python manage.py makemigrations --check --dry-run

            - name: Add kafka host to /etc/hosts for kafka connectivity
              run: sudo echo "127.0.0.1 kafka" | sudo tee -a /etc/hosts

            - name: Run tests
              env:
                  SAML_DISABLED: '1'
              run: |
                  mkdir -p frontend/dist
                  touch frontend/dist/index.html
                  touch frontend/dist/layout.html
                  touch frontend/dist/shared_dashboard.html
                  pytest -m "not ee" -n auto<|MERGE_RESOLUTION|>--- conflicted
+++ resolved
@@ -121,14 +121,9 @@
                   fetch-depth: 1
 
             - name: Start stack with Docker Compose
-<<<<<<< HEAD
               run: |
                   docker-compose -f ee/docker-compose.ch.yml up -d db pgb # start db separately so we don't have to fetch zookeeper and kafka synchronously
                   docker-compose -f ee/docker-compose.ch.yml up -d clickhouse zookeeper kafka &
-=======
-              run: docker-compose -f ee/docker-compose.ch.yml up -d db clickhouse zookeeper kafka
-
->>>>>>> 2ce78dcf
             - name: Set up Python
               uses: actions/setup-python@v2
               with:
@@ -194,14 +189,9 @@
                   fetch-depth: 1
 
             - name: Start stack with Docker Compose
-<<<<<<< HEAD
               run: |
                   docker-compose -f ee/docker-compose.ch.yml up -d db # start db separately so we don't have to fetch zookeeper and kafka synchronously
                   docker-compose -f ee/docker-compose.ch.yml up -d clickhouse zookeeper kafka &
-=======
-              run: docker-compose -f ee/docker-compose.ch.yml up -d db clickhouse zookeeper kafka
-
->>>>>>> 2ce78dcf
             - name: Set up Python
               uses: actions/setup-python@v2
               with:
@@ -263,13 +253,9 @@
                   cat multi_tenancy_settings.py >> deploy/posthog/settings.py
                   cat requirements.txt >> deploy/requirements.txt
             - name: Start stack with Docker Compose
-<<<<<<< HEAD
               run: |
                   docker-compose -f deploy/ee/docker-compose.ch.yml up -d pgb db # start db separately so we don't have to fetch zookeeper and kafka synchronously
                   docker-compose -f deploy/ee/docker-compose.ch.yml up -d clickhouse zookeeper kafka &
-=======
-              run: docker-compose -f deploy/ee/docker-compose.ch.yml up -d db clickhouse zookeeper kafka
->>>>>>> 2ce78dcf
             - name: Set up Python 3.8
               uses: actions/setup-python@v2
               with:
