--- conflicted
+++ resolved
@@ -208,15 +208,10 @@
     get_client().set("POSTHOG_HEARTBEAT", int(time.time()))
 
 
-<<<<<<< HEAD
-@app.task(ignore_result=True)
-def enqueue_clickhouse_execute_with_progress(team_id, query_uuid, query, args=None, settings=None, with_column_types=False):
-=======
 @app.task(ignore_result=True, bind=True)
 def enqueue_clickhouse_execute_with_progress(
     self, team_id, query_id, query, args=None, settings=None, with_column_types=False
 ):
->>>>>>> 7b8d6ce3
     """
     Kick off query with progress reporting
     Iterate over the progress status
@@ -224,18 +219,6 @@
     Once complete save results to redis
     """
     from posthog.client import execute_with_progress
-<<<<<<< HEAD
-    execute_with_progress(team_id, query_uuid, query, args, settings, with_column_types)
-
-
-CLICKHOUSE_TABLES = [
-    "events",
-    "person",
-    "person_distinct_id",
-    "person_distinct_id2",
-    "session_recording_events",
-]
-=======
 
     execute_with_progress(team_id, query_id, query, args, settings, with_column_types, task_id=self.request.id)
 
@@ -301,7 +284,6 @@
 
 
 CLICKHOUSE_TABLES = ["events", "person", "person_distinct_id", "person_distinct_id2", "session_recording_events"]
->>>>>>> 7b8d6ce3
 
 if settings.CLICKHOUSE_REPLICATION:
     CLICKHOUSE_TABLES.extend(["sharded_events", "sharded_session_recording_events"])
