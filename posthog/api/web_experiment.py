from typing import Any
from django.http import HttpResponse, JsonResponse
from django.utils.text import slugify
from nanoid import generate
from rest_framework import status, serializers, viewsets
from rest_framework.decorators import action
from rest_framework.exceptions import ValidationError
from rest_framework.request import Request

from posthog.api.feature_flag import FeatureFlagSerializer
from posthog.api.routing import TeamAndOrgViewSetMixin
from posthog.api.utils import get_token
from django.views.decorators.csrf import csrf_exempt
from posthog.exceptions import generate_exception_response
from posthog.models import Team, WebExperiment
from posthog.utils_cors import cors_response


class WebExperimentsAPISerializer(serializers.ModelSerializer):
    """
    Serializer for the exposed /api/web_experiments endpoint, to be used in posthog-js and for headless APIs.
    """

    feature_flag_key = serializers.CharField(source="feature_flag.key", read_only=True)

    class Meta:
        model = WebExperiment
        fields = ["id", "name", "created_at", "feature_flag_key", "variants"]

    # Validates that the `variants` property in the request follows this known object format.
    # {
    #     "name": "create-params-debug",
    #     "variants": {
    #         "control": {
    #             "transforms": [
    #                 {
    #                     "text": "Here comes Superman!",
    #                     "html": "",
    #                     "selector": "#page > #body > .header h1"
    #                 }
    #             ],
    #             "conditions": "None",
    #             "rollout_percentage": 50
    #         },
    #     }
    # }
    def validate(self, attrs):
        variants = attrs.get("variants")
        if variants is None:
            raise ValidationError("Experiment does not have any variants")
        if variants and not isinstance(variants, dict):
            raise ValidationError("Experiment variants should be a dictionary of keys -> transforms")
        if "control" not in variants:
            raise ValidationError("Experiment should contain a control variant")
        for name, variant in variants.items():
            if variant.get("rollout_percentage") is None:
                raise ValidationError(f"Experiment variant '{name}' does not have any rollout percentage")
            if name != "control":
                transforms = variant.get("transforms", {})
                for idx, transform in enumerate(transforms):
                    if transform.get("selector") is None:
                        raise ValidationError(
                            f"Experiment transform [${idx}] variant '{name}' does not have a valid selector"
                        )

        return attrs

    def create(self, validated_data: dict[str, Any]) -> WebExperiment:
        create_params = {
            "name": validated_data.get("name", ""),
            "description": "",
            "type": "web",
            "created_by": self.context["request"].user,
            "variants": validated_data.get("variants", None),
        }

        filters = {
            "groups": [{"properties": [], "rollout_percentage": 100}],
            "multivariate": self.get_variants_for_feature_flag(validated_data),
        }

        feature_flag_serializer = FeatureFlagSerializer(
            data={
                "key": self.get_feature_flag_name(validated_data.get("name", "")),
                "name": f"Feature Flag for Experiment {validated_data['name']}",
                "filters": filters,
                "active": False,
                "creation_context": "web_experiments",
            },
            context=self.context,
        )

        feature_flag_serializer.is_valid(raise_exception=True)
        feature_flag = feature_flag_serializer.save()

        stats_config = {
            "version": 2,
        }

        experiment = WebExperiment.objects.create(
            team_id=self.context["team_id"], feature_flag=feature_flag, **create_params, stats_config=stats_config
        )
        return experiment

    def update(self, instance: WebExperiment, validated_data: dict[str, Any]) -> WebExperiment:
        variants = validated_data.get("variants", None)
        if variants is not None and isinstance(variants, dict):
            feature_flag = instance.feature_flag
            filters = {
                "groups": feature_flag.filters.get("groups", None),
                "multivariate": self.get_variants_for_feature_flag(validated_data),
            }

            existing_flag_serializer = FeatureFlagSerializer(
                feature_flag,
                data={"filters": filters},
                partial=True,
                context=self.context,
            )
            existing_flag_serializer.is_valid(raise_exception=True)
            existing_flag_serializer.save()

        instance = super().update(instance, validated_data)
        return instance

    def get_variants_for_feature_flag(self, validated_data: dict[str, Any]):
        variant_names = []
        variants = validated_data.get("variants", None)
        if variants is not None and isinstance(variants, dict):
            for variant, transforms in variants.items():
                variant_names.append({"key": variant, "rollout_percentage": transforms.get("rollout_percentage", 0)})
        return {"variants": variant_names}

    def get_feature_flag_name(self, experiment_name: str) -> str:
        random_id = generate("1234567890abcdef", 10)
        prefix = experiment_name.replace(" ", "-").lower() + "-web-experiment-feature"
        feature_flag_key = slugify(f"{prefix}-{random_id}")
        return feature_flag_key


class WebExperimentViewSet(TeamAndOrgViewSetMixin, viewsets.ModelViewSet):
    scope_object = "experiment"
    serializer_class = WebExperimentsAPISerializer
<<<<<<< HEAD
    queryset = WebExperiment.objects.select_related("feature_flag").all()
=======
    authentication_classes = [TemporaryTokenAuthentication]
    queryset = WebExperiment.objects.select_related("feature_flag", "created_by").order_by("-created_at").all()
>>>>>>> 616c61bb


@csrf_exempt
@action(methods=["GET"], detail=True)
def web_experiments(request: Request):
    token = get_token(None, request)
    if request.method == "OPTIONS":
        return cors_response(request, HttpResponse(""))
    if not token:
        return cors_response(
            request,
            generate_exception_response(
                "experiments",
                "API key not provided. You can find your project API key in your PostHog project settings.",
                type="authentication_error",
                code="missing_api_key",
                status_code=status.HTTP_401_UNAUTHORIZED,
            ),
        )

    if request.method == "GET":
        team = Team.objects.get_team_from_cache_or_token(token)
        if team is None:
            return cors_response(
                request,
                generate_exception_response(
                    "experiments",
                    "Project API key invalid. You can find your project API key in your PostHog project settings.",
                    type="authentication_error",
                    code="invalid_api_key",
                    status_code=status.HTTP_401_UNAUTHORIZED,
                ),
            )

        result = WebExperimentsAPISerializer(
            WebExperiment.objects.filter(team_id=team.id)
            .exclude(archived=True)
            .exclude(end_date__isnull=False)
            .select_related("feature_flag", "created_by")
            .order_by("-created_at"),
            many=True,
        ).data

        return cors_response(request, JsonResponse({"experiments": result}))<|MERGE_RESOLUTION|>--- conflicted
+++ resolved
@@ -141,12 +141,7 @@
 class WebExperimentViewSet(TeamAndOrgViewSetMixin, viewsets.ModelViewSet):
     scope_object = "experiment"
     serializer_class = WebExperimentsAPISerializer
-<<<<<<< HEAD
-    queryset = WebExperiment.objects.select_related("feature_flag").all()
-=======
-    authentication_classes = [TemporaryTokenAuthentication]
     queryset = WebExperiment.objects.select_related("feature_flag", "created_by").order_by("-created_at").all()
->>>>>>> 616c61bb
 
 
 @csrf_exempt
