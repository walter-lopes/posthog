--- conflicted
+++ resolved
@@ -81,15 +81,10 @@
     # Create domains
 
     def test_create_domain(self):
-<<<<<<< HEAD
-        self.organization_membership.level = OrganizationMembershipLevel.ADMIN
-        self.organization.available_features = ["automatic_provisioning"]
-=======
-        self.organization_membership.level = OrganizationMembership.Level.ADMIN
+        self.organization_membership.level = OrganizationMembershipLevel.ADMIN
         self.organization.available_product_features = [
             {"key": "automatic_provisioning", "name": "automatic_provisioning"}
         ]
->>>>>>> b747b280
         self.organization.save()
         self.organization_membership.save()
 
@@ -332,15 +327,10 @@
     # Update domains
 
     def test_can_update_jit_provisioning_and_sso_enforcement(self):
-<<<<<<< HEAD
-        self.organization_membership.level = OrganizationMembershipLevel.ADMIN
-        self.organization.available_features = ["automatic_provisioning"]
-=======
-        self.organization_membership.level = OrganizationMembership.Level.ADMIN
+        self.organization_membership.level = OrganizationMembershipLevel.ADMIN
         self.organization.available_product_features = [
             {"key": "automatic_provisioning", "name": "automatic_provisioning"}
         ]
->>>>>>> b747b280
         self.organization_membership.save()
         self.organization.save()
         self.domain.verified_at = timezone.now()
