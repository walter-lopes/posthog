--- conflicted
+++ resolved
@@ -3,12 +3,8 @@
 from posthog.api.routing import DefaultRouterPlusPlus
 from posthog.batch_exports import http as batch_exports
 from posthog.settings import EE_AVAILABLE
-<<<<<<< HEAD
-from posthog.warehouse.api import airbyte_resource, saved_query, table, view_link
-=======
-from posthog.warehouse.api import saved_query, table, view_link
+from posthog.warehouse.api import saved_query, table, view_link, airbyte_resource
 from ..session_recordings.session_recording_api import SessionRecordingViewSet
->>>>>>> 951cf4f1
 from . import (
     activity_log,
     annotation,
