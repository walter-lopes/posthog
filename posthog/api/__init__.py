from rest_framework import decorators, exceptions, viewsets
from rest_framework_extensions.routers import NestedRegistryItem

import products.early_access_features.backend.api as early_access_feature
from products.editor.backend.api import LLMProxyViewSet, MaxToolsViewSet
from posthog.api import data_color_theme, metalytics, project, wizard
from posthog.api.routing import DefaultRouterPlusPlus
from posthog.batch_exports import http as batch_exports
from posthog.settings import EE_AVAILABLE
from posthog.warehouse.api import (
    external_data_schema,
    external_data_source,
    modeling,
    saved_query,
    table,
    view_link,
    query_tab_state,
    data_modeling_job,
)

from ..heatmaps.heatmaps_api import HeatmapViewSet, LegacyHeatmapViewSet
from ..session_recordings.session_recording_api import SessionRecordingViewSet
from ..session_recordings.session_recording_playlist_api import SessionRecordingPlaylistViewSet
from ..taxonomy import property_definition_api
from . import (
    activity_log,
    alert,
    annotation,
    app_metrics,
    async_migration,
    authentication,
    comments,
    dead_letter_queue,
    debug_ch_queries,
    error_tracking,
    event_definition,
    exports,
    feature_flag,
    file_system,
    hog,
    hog_function,
    hog_function_template,
    ingestion_warnings,
    insight_variable,
    instance_settings,
    instance_status,
    integration,
    messages,
    message_templates,
    notebook,
    organization,
    organization_domain,
    organization_feature_flag,
    organization_invite,
    organization_member,
    personal_api_key,
    plugin,
    plugin_log_entry,
    proxy_record,
    query,
    scheduled_change,
    search,
    sharing,
    survey,
    tagged_item,
    team,
    uploaded_media,
    user,
    user_group,
    web_vitals,
)
from .dashboards import dashboard, dashboard_templates
from .data_management import DataManagementViewSet
from .session import SessionViewSet


@decorators.api_view(["GET", "HEAD", "POST", "PUT", "PATCH", "DELETE"])
@decorators.authentication_classes([])
@decorators.permission_classes([])
def api_not_found(request):
    raise exceptions.NotFound(detail="Endpoint not found.")


router = DefaultRouterPlusPlus()

# Legacy endpoints shared (to be removed eventually)
router.register(r"dashboard", dashboard.LegacyDashboardsViewSet, "legacy_dashboards")  # Should be completely unused now
router.register(
    r"dashboard_item", dashboard.LegacyInsightViewSet, "legacy_insights"
)  # To be deleted - unified into insight viewset
router.register(r"plugin_config", plugin.LegacyPluginConfigViewSet, "legacy_plugin_configs")

router.register(r"feature_flag", feature_flag.LegacyFeatureFlagViewSet)  # Used for library side feature flag evaluation
router.register(r"llm_proxy", LLMProxyViewSet, "llm_proxy")

# Nested endpoints shared
projects_router = router.register(r"projects", project.RootProjectViewSet, "projects")
projects_router.register(r"environments", team.TeamViewSet, "project_environments", ["project_id"])
environments_router = router.register(r"environments", team.RootTeamViewSet, "environments")


def register_grandfathered_environment_nested_viewset(
    prefix: str, viewset: type[viewsets.GenericViewSet], basename: str, parents_query_lookups: list[str]
) -> tuple[NestedRegistryItem, NestedRegistryItem]:
    """
    Register the environment-specific viewset under both /environments/:team_id/ (correct endpoint)
    and /projects/:team_id/ (legacy, but supported for backward compatibility endpoint).
    DO NOT USE ON ANY NEW ENDPOINT YOU'RE ADDING!
    """
    if parents_query_lookups[0] != "team_id":
        raise ValueError("Only endpoints with team_id as the first parent query lookup can be environment-nested")
    if not basename.startswith("environment_"):
        raise ValueError("Only endpoints with a basename starting with `environment_` can be environment-nested")
    environment_nested = environments_router.register(prefix, viewset, basename, parents_query_lookups)
    legacy_project_nested = projects_router.register(
        prefix, viewset, basename.replace("environment_", "project_"), parents_query_lookups
    )
    return environment_nested, legacy_project_nested


environment_plugins_configs_router, legacy_project_plugins_configs_router = (
    register_grandfathered_environment_nested_viewset(
        r"plugin_configs", plugin.PluginConfigViewSet, "environment_plugin_configs", ["team_id"]
    )
)
environment_plugins_configs_router.register(
    r"logs",
    plugin_log_entry.PluginLogEntryViewSet,
    "environment_plugin_config_logs",
    ["team_id", "plugin_config_id"],
)
legacy_project_plugins_configs_router.register(
    r"logs",
    plugin_log_entry.PluginLogEntryViewSet,
    "project_plugin_config_logs",
    ["team_id", "plugin_config_id"],
)
register_grandfathered_environment_nested_viewset(
    r"pipeline_transformation_configs",
    plugin.PipelineTransformationsConfigsViewSet,
    "environment_pipeline_transformation_configs",
    ["team_id"],
)
register_grandfathered_environment_nested_viewset(
    r"pipeline_destination_configs",
    plugin.PipelineDestinationsConfigsViewSet,
    "environment_pipeline_destination_configs",
    ["team_id"],
)
register_grandfathered_environment_nested_viewset(
    r"pipeline_frontend_apps_configs",
    plugin.PipelineFrontendAppsConfigsViewSet,
    "environment_pipeline_frontend_apps_configs",
    ["team_id"],
)
register_grandfathered_environment_nested_viewset(
    r"pipeline_import_apps_configs",
    plugin.PipelineImportAppsConfigsViewSet,
    "environment_pipeline_import_apps_configs",
    ["team_id"],
)

projects_router.register(r"annotations", annotation.AnnotationsViewSet, "project_annotations", ["project_id"])
projects_router.register(
    r"activity_log",
    activity_log.ActivityLogViewSet,
    "project_activity_log",
    ["project_id"],
)
project_feature_flags_router = projects_router.register(
    r"feature_flags",
    feature_flag.FeatureFlagViewSet,
    "project_feature_flags",
    ["project_id"],
)
project_features_router = projects_router.register(
    r"early_access_feature",
    early_access_feature.EarlyAccessFeatureViewSet,
    "project_early_access_feature",
    ["project_id"],
)
projects_router.register(r"surveys", survey.SurveyViewSet, "project_surveys", ["project_id"])

projects_router.register(
    r"dashboard_templates",
    dashboard_templates.DashboardTemplateViewSet,
    "project_dashboard_templates",
    ["project_id"],
)
environment_dashboards_router, legacy_project_dashboards_router = register_grandfathered_environment_nested_viewset(
    r"dashboards", dashboard.DashboardsViewSet, "environment_dashboards", ["team_id"]
)

register_grandfathered_environment_nested_viewset(
    r"exports", exports.ExportedAssetViewSet, "environment_exports", ["team_id"]
)
register_grandfathered_environment_nested_viewset(
    r"integrations", integration.IntegrationViewSet, "environment_integrations", ["team_id"]
)
register_grandfathered_environment_nested_viewset(
    r"ingestion_warnings",
    ingestion_warnings.IngestionWarningsViewSet,
    "environment_ingestion_warnings",
    ["team_id"],
)

projects_router.register(
    r"data_management",
    DataManagementViewSet,
    "project_data_management",
    ["project_id"],
)

projects_router.register(
    r"scheduled_changes",
    scheduled_change.ScheduledChangeViewSet,
    "project_scheduled_changes",
    ["project_id"],
)

projects_router.register(r"file_system", file_system.FileSystemViewSet, "project_file_systen", ["project_id"])

environment_app_metrics_router, legacy_project_app_metrics_router = register_grandfathered_environment_nested_viewset(
    r"app_metrics", app_metrics.AppMetricsViewSet, "environment_app_metrics", ["team_id"]
)
environment_app_metrics_router.register(
    r"historical_exports",
    app_metrics.HistoricalExportsAppMetricsViewSet,
    "environment_app_metrics_historical_exports",
    ["team_id", "plugin_config_id"],
)
legacy_project_app_metrics_router.register(
    r"historical_exports",
    app_metrics.HistoricalExportsAppMetricsViewSet,
    "project_app_metrics_historical_exports",
    ["team_id", "plugin_config_id"],
)

environment_batch_exports_router, legacy_project_batch_exports_router = (
    register_grandfathered_environment_nested_viewset(
        r"batch_exports", batch_exports.BatchExportViewSet, "environment_batch_exports", ["team_id"]
    )
)
environment_batch_exports_router.register(
    r"runs", batch_exports.BatchExportRunViewSet, "environment_batch_export_runs", ["team_id", "batch_export_id"]
)
legacy_project_batch_exports_router.register(
    r"runs", batch_exports.BatchExportRunViewSet, "project_batch_export_runs", ["team_id", "batch_export_id"]
)
environment_batch_exports_router.register(
    r"backfills",
    batch_exports.BatchExportBackfillViewSet,
    "environment_batch_export_backfills",
    ["team_id", "batch_export_id"],
)
legacy_project_batch_exports_router.register(
    r"backfills",
    batch_exports.BatchExportBackfillViewSet,
    "project_batch_export_backfills",
    ["team_id", "batch_export_id"],
)

register_grandfathered_environment_nested_viewset(
    r"warehouse_tables", table.TableViewSet, "environment_warehouse_tables", ["team_id"]
)
register_grandfathered_environment_nested_viewset(
    r"warehouse_saved_queries",
    saved_query.DataWarehouseSavedQueryViewSet,
    "environment_warehouse_saved_queries",
    ["team_id"],
)
register_grandfathered_environment_nested_viewset(
    r"warehouse_view_links",
    view_link.ViewLinkViewSet,
    "environment_warehouse_view_links",
    ["team_id"],
)
register_grandfathered_environment_nested_viewset(
    r"warehouse_view_link", view_link.ViewLinkViewSet, "environment_warehouse_view_link", ["team_id"]
)

projects_router.register(
    r"event_definitions",
    event_definition.EventDefinitionViewSet,
    "project_event_definitions",
    ["project_id"],
)
projects_router.register(
    r"property_definitions",
    property_definition_api.PropertyDefinitionViewSet,
    "project_property_definitions",
    ["project_id"],
)

projects_router.register(r"uploaded_media", uploaded_media.MediaViewSet, "project_media", ["project_id"])

projects_router.register(r"tags", tagged_item.TaggedItemViewSet, "project_tags", ["project_id"])
register_grandfathered_environment_nested_viewset(r"query", query.QueryViewSet, "environment_query", ["team_id"])

# External data resources
register_grandfathered_environment_nested_viewset(
    r"external_data_sources",
    external_data_source.ExternalDataSourceViewSet,
    "environment_external_data_sources",
    ["team_id"],
)
projects_router.register(
    r"warehouse_dag",
    modeling.DataWarehouseModelDagViewSet,
    "project_warehouse_dag",
    ["team_id"],
)
projects_router.register(
    r"warehouse_model_paths",
    modeling.DataWarehouseModelPathViewSet,
    "project_warehouse_model_paths",
    ["team_id"],
)
projects_router.register(
    r"query_tab_state",
    query_tab_state.QueryTabStateViewSet,
    "project_query_tab_state",
    ["project_id"],
)

register_grandfathered_environment_nested_viewset(
    r"external_data_schemas",
    external_data_schema.ExternalDataSchemaViewset,
    "environment_external_data_schemas",
    ["team_id"],
)

# Organizations nested endpoints
organizations_router = router.register(r"organizations", organization.OrganizationViewSet, "organizations")
organizations_router.register(r"projects", project.ProjectViewSet, "organization_projects", ["organization_id"])
organizations_router.register(
    r"batch_exports", batch_exports.BatchExportOrganizationViewSet, "batch_exports", ["organization_id"]
)
organization_plugins_router = organizations_router.register(
    r"plugins", plugin.PluginViewSet, "organization_plugins", ["organization_id"]
)
organizations_router.register(
    r"pipeline_transformations",
    plugin.PipelineTransformationsViewSet,
    "organization_pipeline_transformations",
    ["organization_id"],
)
organizations_router.register(
    r"pipeline_destinations",
    plugin.PipelineDestinationsViewSet,
    "organization_pipeline_destinations",
    ["organization_id"],
)
organizations_router.register(
    r"pipeline_frontend_apps",
    plugin.PipelineFrontendAppsViewSet,
    "organization_pipeline_frontend_apps",
    ["organization_id"],
)
organizations_router.register(
    r"pipeline_import_apps",
    plugin.PipelineImportAppsViewSet,
    "organization_pipeline_import_apps",
    ["organization_id"],
)
organizations_router.register(
    r"members",
    organization_member.OrganizationMemberViewSet,
    "organization_members",
    ["organization_id"],
)
organizations_router.register(
    r"invites",
    organization_invite.OrganizationInviteViewSet,
    "organization_invites",
    ["organization_id"],
)
organizations_router.register(
    r"domains",
    organization_domain.OrganizationDomainViewset,
    "organization_domains",
    ["organization_id"],
)
organizations_router.register(
    r"proxy_records",
    proxy_record.ProxyRecordViewset,
    "proxy_records",
    ["organization_id"],
)
organizations_router.register(
    r"feature_flags",
    organization_feature_flag.OrganizationFeatureFlagView,
    "organization_feature_flags",
    ["organization_id"],
)

# General endpoints (shared across CH & PG)
router.register(r"login", authentication.LoginViewSet, "login")
router.register(r"login/token", authentication.TwoFactorViewSet, "login_token")
router.register(r"login/precheck", authentication.LoginPrecheckViewSet, "login_precheck")
router.register(r"reset", authentication.PasswordResetViewSet, "password_reset")
router.register(r"users", user.UserViewSet, "users")
router.register(r"personal_api_keys", personal_api_key.PersonalAPIKeyViewSet, "personal_api_keys")
router.register(r"instance_status", instance_status.InstanceStatusViewSet, "instance_status")
router.register(r"dead_letter_queue", dead_letter_queue.DeadLetterQueueViewSet, "dead_letter_queue")
router.register(r"async_migrations", async_migration.AsyncMigrationsViewset, "async_migrations")
router.register(r"instance_settings", instance_settings.InstanceSettingsViewset, "instance_settings")
router.register("debug_ch_queries/", debug_ch_queries.DebugCHQueries, "debug_ch_queries")

from posthog.api.action import ActionViewSet  # noqa: E402
from posthog.api.cohort import CohortViewSet, LegacyCohortViewSet  # noqa: E402
from posthog.api.element import ElementViewSet, LegacyElementViewSet  # noqa: E402
from posthog.api.event import EventViewSet, LegacyEventViewSet  # noqa: E402
from posthog.api.insight import InsightViewSet  # noqa: E402
from posthog.api.person import LegacyPersonViewSet, PersonViewSet  # noqa: E402
from posthog.api.web_experiment import WebExperimentViewSet  # noqa: E402

# Legacy endpoints CH (to be removed eventually)
router.register(r"cohort", LegacyCohortViewSet, basename="cohort")
router.register(r"element", LegacyElementViewSet, basename="element")
router.register(r"heatmap", LegacyHeatmapViewSet, basename="heatmap")
router.register(r"event", LegacyEventViewSet, basename="event")

# Nested endpoints CH
register_grandfathered_environment_nested_viewset(r"events", EventViewSet, "environment_events", ["team_id"])
projects_router.register(r"actions", ActionViewSet, "project_actions", ["project_id"])
projects_router.register(r"web_experiments", WebExperimentViewSet, "web_experiments", ["project_id"])
projects_router.register(r"cohorts", CohortViewSet, "project_cohorts", ["project_id"])
register_grandfathered_environment_nested_viewset(
    r"elements",
    ElementViewSet,
    "environment_elements",
    ["team_id"],  # TODO: Can be removed?
)
environment_sessions_recordings_router, legacy_project_session_recordings_router = (
    register_grandfathered_environment_nested_viewset(
        r"session_recordings",
        SessionRecordingViewSet,
        "environment_session_recordings",
        ["team_id"],
    )
)

register_grandfathered_environment_nested_viewset(
    r"session_recording_playlists",
    SessionRecordingPlaylistViewSet,
    "environment_session_recording_playlist",
    ["team_id"],
)


register_grandfathered_environment_nested_viewset(r"heatmaps", HeatmapViewSet, "environment_heatmaps", ["team_id"])
register_grandfathered_environment_nested_viewset(r"sessions", SessionViewSet, "environment_sessions", ["team_id"])

if EE_AVAILABLE:
    from ee.clickhouse.views.experiment_holdouts import ExperimentHoldoutViewSet
    from ee.clickhouse.views.experiment_saved_metrics import (
        ExperimentSavedMetricViewSet,
    )
    from ee.clickhouse.views.experiments import EnterpriseExperimentsViewSet
    from ee.clickhouse.views.groups import GroupsTypesViewSet, GroupsViewSet
    from ee.clickhouse.views.insights import EnterpriseInsightsViewSet
    from ee.clickhouse.views.person import (
        EnterprisePersonViewSet,
        LegacyEnterprisePersonViewSet,
    )

    projects_router.register(r"experiments", EnterpriseExperimentsViewSet, "project_experiments", ["project_id"])
    projects_router.register(
        r"experiment_holdouts", ExperimentHoldoutViewSet, "project_experiment_holdouts", ["project_id"]
    )
    projects_router.register(
        r"experiment_saved_metrics", ExperimentSavedMetricViewSet, "project_experiment_saved_metrics", ["project_id"]
    )
    register_grandfathered_environment_nested_viewset(r"groups", GroupsViewSet, "environment_groups", ["team_id"])
    projects_router.register(r"groups_types", GroupsTypesViewSet, "project_groups_types", ["project_id"])
    environment_insights_router, legacy_project_insights_router = register_grandfathered_environment_nested_viewset(
        r"insights", EnterpriseInsightsViewSet, "environment_insights", ["team_id"]
    )
    register_grandfathered_environment_nested_viewset(
        r"persons", EnterprisePersonViewSet, "environment_persons", ["team_id"]
    )
    router.register(r"person", LegacyEnterprisePersonViewSet, "persons")
else:
    environment_insights_router, legacy_project_insights_router = register_grandfathered_environment_nested_viewset(
        r"insights", InsightViewSet, "environment_insights", ["team_id"]
    )
    register_grandfathered_environment_nested_viewset(r"persons", PersonViewSet, "environment_persons", ["team_id"])
    router.register(r"person", LegacyPersonViewSet, "persons")


environment_dashboards_router.register(
    r"sharing",
    sharing.SharingConfigurationViewSet,
    "environment_dashboard_sharing",
    ["team_id", "dashboard_id"],
)
legacy_project_dashboards_router.register(
    r"sharing",
    sharing.SharingConfigurationViewSet,
    "project_dashboard_sharing",
    ["team_id", "dashboard_id"],
)

environment_insights_router.register(
    r"sharing",
    sharing.SharingConfigurationViewSet,
    "environment_insight_sharing",
    ["team_id", "insight_id"],
)
legacy_project_insights_router.register(
    r"sharing",
    sharing.SharingConfigurationViewSet,
    "project_insight_sharing",
    ["team_id", "insight_id"],
)

environment_insights_router.register(
    "thresholds",
    alert.ThresholdViewSet,
    "environment_insight_thresholds",
    ["team_id", "insight_id"],
)
legacy_project_insights_router.register(
    "thresholds",
    alert.ThresholdViewSet,
    "project_insight_thresholds",
    ["team_id", "insight_id"],
)

environment_sessions_recordings_router.register(
    r"sharing",
    sharing.SharingConfigurationViewSet,
    "environment_recording_sharing",
    ["team_id", "recording_id"],
)
legacy_project_session_recordings_router.register(
    r"sharing",
    sharing.SharingConfigurationViewSet,
    "project_recording_sharing",
    ["team_id", "recording_id"],
)

projects_router.register(
    r"notebooks",
    notebook.NotebookViewSet,
    "project_notebooks",
    ["project_id"],
)

environments_router.register(
    r"error_tracking/symbol_sets",
    error_tracking.ErrorTrackingSymbolSetViewSet,
    "project_error_tracking_symbol_set",
    ["team_id"],
)

environments_router.register(
    r"error_tracking/issue",
    error_tracking.ErrorTrackingIssueViewSet,
    "project_error_tracking_issue",
    ["team_id"],
)

environments_router.register(
    r"error_tracking/stack_frames",
    error_tracking.ErrorTrackingStackFrameViewSet,
    "project_error_tracking_stack_frames",
    ["team_id"],
)

projects_router.register(
    r"user_groups",
    user_group.UserGroupViewSet,
    "project_user_groups",
    ["team_id"],
)

projects_router.register(
    r"comments",
    comments.CommentViewSet,
    "project_comments",
    ["project_id"],
)

register_grandfathered_environment_nested_viewset(
    r"hog_functions",
    hog_function.HogFunctionViewSet,
    "environment_hog_functions",
    ["team_id"],
)

projects_router.register(
    r"hog_function_templates",
    hog_function_template.PublicHogFunctionTemplateViewSet,
    "project_hog_function_templates",
    ["project_id"],
)

projects_router.register(
    r"hog",
    hog.HogViewSet,
    "hog",
    ["team_id"],
)

register_grandfathered_environment_nested_viewset(
    r"metalytics",
    metalytics.MetalyticsViewSet,
    "environment_metalytics",
    ["team_id"],
)

register_grandfathered_environment_nested_viewset(
    r"insight_variables",
    insight_variable.InsightVariableViewSet,
    "environment_insight_variables",
    ["team_id"],
)

register_grandfathered_environment_nested_viewset(
    r"alerts",
    alert.AlertViewSet,
    "environment_alerts",
    ["team_id"],
)

projects_router.register(r"search", search.SearchViewSet, "project_search", ["project_id"])

register_grandfathered_environment_nested_viewset(
    r"data_color_themes", data_color_theme.DataColorThemeViewSet, "environment_data_color_themes", ["team_id"]
)

environments_router.register(
    r"web_vitals",
    web_vitals.WebVitalsViewSet,
    "environment_web_vitals",
    ["team_id"],
)

router.register(r"wizard", wizard.SetupWizardViewSet, "wizard")

register_grandfathered_environment_nested_viewset(
    r"data_modeling_jobs",
    data_modeling_job.DataModelingJobViewSet,
    "environment_data_modeling_jobs",
    ["team_id"],
)

<<<<<<< HEAD
environments_router.register(
    r"messaging/messages",
    messages.MessageViewSet,
    "project_messaging",
    ["project_id"],
)

environments_router.register(
    r"messaging/templates",
    message_templates.MessageTemplateViewSet,
    "project_messaging_templates",
    ["project_id"],
)
=======
environments_router.register(r"max_tools", MaxToolsViewSet, "environment_max_tools", ["team_id"])
>>>>>>> 3e00e7f0
<|MERGE_RESOLUTION|>--- conflicted
+++ resolved
@@ -647,7 +647,8 @@
     ["team_id"],
 )
 
-<<<<<<< HEAD
+environments_router.register(r"max_tools", MaxToolsViewSet, "environment_max_tools", ["team_id"])
+
 environments_router.register(
     r"messaging/messages",
     messages.MessageViewSet,
@@ -660,7 +661,4 @@
     message_templates.MessageTemplateViewSet,
     "project_messaging_templates",
     ["project_id"],
-)
-=======
-environments_router.register(r"max_tools", MaxToolsViewSet, "environment_max_tools", ["team_id"])
->>>>>>> 3e00e7f0
+)