--- conflicted
+++ resolved
@@ -232,11 +232,8 @@
     product_intents = serializers.SerializerMethodField()
     access_control_version = serializers.SerializerMethodField()
     revenue_analytics_config = TeamRevenueAnalyticsConfigSerializer(required=False)
-<<<<<<< HEAD
     marketing_analytics_config = TeamMarketingAnalyticsConfigSerializer(required=False)
-=======
     base_currency = serializers.ChoiceField(choices=CURRENCY_CODE_CHOICES, default=DEFAULT_CURRENCY)
->>>>>>> 9c5a440f
 
     class Meta:
         model = Team
