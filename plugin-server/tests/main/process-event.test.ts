/*
This file contains a bunch of legacy E2E tests mixed with unit tests.

Rather than add tests here, consider improving event-pipeline-integration test suite or adding
unit tests to appropriate classes/functions.
*/

import { Properties } from '@posthog/plugin-scaffold'
import { PluginEvent } from '@posthog/plugin-scaffold/src/types'
import * as IORedis from 'ioredis'
import { DateTime } from 'luxon'

import { KAFKA_EVENTS_PLUGIN_INGESTION } from '../../src/config/kafka-topics'
import { SummarizedSessionRecordingEvent } from '../../src/schema/ingestion-schema'
import {
    ClickHouseEvent,
    Database,
    Hub,
    LogLevel,
    Person,
    PluginsServerConfig,
    PropertyDefinitionTypeEnum,
    RRWebEvent,
    Team,
    TimestampFormat,
} from '../../src/types'
import { createHub } from '../../src/utils/db/hub'
import { PostgresUse } from '../../src/utils/db/postgres'
import { personInitialAndUTMProperties } from '../../src/utils/db/utils'
import { posthog } from '../../src/utils/posthog'
import { castTimestampToClickhouseFormat, UUIDT } from '../../src/utils/utils'
import { EventPipelineRunner } from '../../src/worker/ingestion/event-pipeline/runner'
import {
    ConsoleLogEntry,
    createPerformanceEvent,
    createSessionRecordingEvent,
    createSessionReplayEvent,
    EventsProcessor,
<<<<<<< HEAD
=======
    gatherConsoleLogEvents,
    getTimestampsFrom,
    SummarizedSessionRecordingEvent,
>>>>>>> 8759f287
} from '../../src/worker/ingestion/process-event'
import { delayUntilEventIngested, resetTestDatabaseClickhouse } from '../helpers/clickhouse'
import { resetKafka } from '../helpers/kafka'
import { createUserTeamAndOrganization, getFirstTeam, getTeams, resetTestDatabase } from '../helpers/sql'

jest.mock('../../src/utils/status')
jest.setTimeout(600000) // 600 sec timeout.

export async function createPerson(
    server: Hub,
    team: Team,
    distinctIds: string[],
    properties: Record<string, any> = {}
): Promise<Person> {
    return server.db.createPerson(
        DateTime.utc(),
        properties,
        {},
        {},
        team.id,
        null,
        false,
        new UUIDT().toString(),
        distinctIds
    )
}

export type ReturnWithHub = { hub?: Hub; closeHub?: () => Promise<void> }

type EventsByPerson = [string[], string[]]

export const getEventsByPerson = async (hub: Hub): Promise<EventsByPerson[]> => {
    // Helper function to retrieve events paired with their associated distinct
    // ids
    const persons = await hub.db.fetchPersons()
    const events = await hub.db.fetchEvents()

    return await Promise.all(
        persons
            .sort((p1, p2) => p1.created_at.diff(p2.created_at).toMillis())
            .map(async (person) => {
                const distinctIds = await hub.db.fetchDistinctIdValues(person)

                return [
                    distinctIds,
                    (events as ClickHouseEvent[])
                        .filter((event) => distinctIds.includes(event.distinct_id))
                        .sort((e1, e2) => e1.timestamp.diff(e2.timestamp).toMillis())
                        .map((event) => event.event),
                ] as EventsByPerson
            })
    )
}

const TEST_CONFIG: Partial<PluginsServerConfig> = {
    LOG_LEVEL: LogLevel.Log,
    KAFKA_CONSUMPTION_TOPIC: KAFKA_EVENTS_PLUGIN_INGESTION,
}

let processEventCounter = 0
let mockClientEventCounter = 0
let team: Team
let hub: Hub
let closeHub: () => Promise<void>
let redis: IORedis.Redis
let eventsProcessor: EventsProcessor
let now = DateTime.utc()

async function createTestHub(additionalProps?: Record<string, any>): Promise<[Hub, () => Promise<void>]> {
    const [hub, closeHub] = await createHub({
        ...TEST_CONFIG,
        ...(additionalProps ?? {}),
    })

    redis = await hub.redisPool.acquire()

    return [hub, closeHub]
}

async function processEvent(
    distinctId: string,
    ip: string | null,
    _siteUrl: string,
    data: Partial<PluginEvent>,
    teamId: number,
    timestamp: DateTime,
    eventUuid: string
): Promise<void> {
    const pluginEvent: PluginEvent = {
        distinct_id: distinctId,
        site_url: _siteUrl,
        team_id: teamId,
        timestamp: timestamp.toUTC().toISO(),
        now: timestamp.toUTC().toISO(),
        ip: ip,
        uuid: eventUuid,
        ...data,
    } as any as PluginEvent

    const runner = new EventPipelineRunner(hub, pluginEvent)
    await runner.runEventPipeline(pluginEvent)

    await delayUntilEventIngested(() => hub.db.fetchEvents(), ++processEventCounter)
}

// Simple client used to simulate sending events
// Use state object to simulate stateful clients that keep track of old
// distinct id, starting with an anonymous one. I've taken posthog-js as
// the reference implementation.
let state = { currentDistinctId: 'anonymous_id' }

beforeAll(async () => {
    await resetKafka(TEST_CONFIG)
})

beforeEach(async () => {
    const testCode = `
            function processEvent (event, meta) {
                event.properties["somewhere"] = "over the rainbow";
                return event
            }
        `
    await resetTestDatabase(testCode, TEST_CONFIG)
    await resetTestDatabaseClickhouse(TEST_CONFIG)
    ;[hub, closeHub] = await createTestHub()
    eventsProcessor = new EventsProcessor(hub)
    processEventCounter = 0
    mockClientEventCounter = 0
    team = await getFirstTeam(hub)
    now = DateTime.utc()

    // clear the webhook redis cache
    const hooksCacheKey = `@posthog/plugin-server/hooks/${team.id}`
    await redis.del(hooksCacheKey)

    // Always start with an anonymous state
    state = { currentDistinctId: 'anonymous_id' }
})

afterEach(async () => {
    await hub.redisPool.release(redis)
    await closeHub?.()
})

const capture = async (hub: Hub, eventName: string, properties: any = {}) => {
    const event = {
        event: eventName,
        distinct_id: properties.distinct_id ?? state.currentDistinctId,
        properties: properties,
        now: new Date().toISOString(),
        sent_at: new Date().toISOString(),
        ip: '127.0.0.1',
        site_url: 'https://posthog.com',
        team_id: team.id,
        uuid: new UUIDT().toString(),
    }
    const runner = new EventPipelineRunner(hub, event)
    await runner.runEventPipeline(event)
    await delayUntilEventIngested(() => hub.db.fetchEvents(), ++mockClientEventCounter)
}

const identify = async (hub: Hub, distinctId: string) => {
    // Update currentDistinctId state immediately, as the event will be
    // dispatch asynchronously
    const currentDistinctId = state.currentDistinctId
    state.currentDistinctId = distinctId
    await capture(hub, '$identify', {
        // posthog-js will send the previous distinct id as
        // $anon_distinct_id
        $anon_distinct_id: currentDistinctId,
        distinct_id: distinctId,
    })
}

const alias = async (hub: Hub, alias: string, distinctId: string) => {
    await capture(hub, '$create_alias', { alias, disinct_id: distinctId })
}

test('merge people', async () => {
    const p0 = await createPerson(hub, team, ['person_0'], { $os: 'Microsoft' })
    await delayUntilEventIngested(() => hub.db.fetchPersons(Database.ClickHouse), 1)

    await hub.db.updatePersonDeprecated(p0, { created_at: DateTime.fromISO('2020-01-01T00:00:00Z') })

    const p1 = await createPerson(hub, team, ['person_1'], { $os: 'Chrome', $browser: 'Chrome' })
    await delayUntilEventIngested(() => hub.db.fetchPersons(Database.ClickHouse), 2)
    await hub.db.updatePersonDeprecated(p1, { created_at: DateTime.fromISO('2019-07-01T00:00:00Z') })

    await processEvent(
        'person_1',
        '',
        '',
        {
            event: 'user signed up',
            properties: {},
        } as any as PluginEvent,
        team.id,
        now,
        new UUIDT().toString()
    )

    expect((await hub.db.fetchPersons()).length).toEqual(2)

    await delayUntilEventIngested(() => hub.db.fetchPersons(Database.ClickHouse), 2)
    const chPeople = await hub.db.fetchPersons(Database.ClickHouse)
    expect(chPeople.length).toEqual(2)

    await processEvent(
        'person_0',
        '',
        '',
        {
            event: '$identify',
            properties: { $anon_distinct_id: 'person_1' },
        } as any as PluginEvent,
        team.id,
        now,
        new UUIDT().toString()
    )

    await delayUntilEventIngested(async () =>
        (await hub.db.fetchPersons(Database.ClickHouse)).length === 1 ? [1] : []
    )
    expect((await hub.db.fetchPersons(Database.ClickHouse)).length).toEqual(1)

    const [person] = await hub.db.fetchPersons()

    expect(person.properties).toEqual({ $os: 'Microsoft', $browser: 'Chrome' })
    expect(await hub.db.fetchDistinctIdValues(person)).toEqual(['person_0', 'person_1'])
    expect(person.created_at.toISO()).toEqual(DateTime.fromISO('2019-07-01T00:00:00Z').setZone('UTC').toISO())
})

test('capture new person', async () => {
    await hub.db.postgres.query(
        PostgresUse.COMMON_WRITE,
        `UPDATE posthog_team
             SET ingested_event = $1
             WHERE id = $2`,
        [true, team.id],
        'testTag'
    )
    team = await getFirstTeam(hub)

    expect(await hub.db.fetchEventDefinitions()).toEqual([])
    expect(await hub.db.fetchPropertyDefinitions()).toEqual([])

    const properties = personInitialAndUTMProperties({
        distinct_id: 2,
        token: team.api_token,
        $browser: 'Chrome',
        $current_url: 'https://test.com',
        $os: 'Mac OS X',
        $browser_version: '95',
        $referring_domain: 'https://google.com',
        $referrer: 'https://google.com/?q=posthog',
        utm_medium: 'twitter',
        gclid: 'GOOGLE ADS ID',
        msclkid: 'BING ADS ID',
        $elements: [
            { tag_name: 'a', nth_child: 1, nth_of_type: 2, attr__class: 'btn btn-sm' },
            { tag_name: 'div', nth_child: 1, nth_of_type: 2, $el_text: '💻' },
        ],
    })

    const uuid = new UUIDT().toString()
    await processEvent(
        '2',
        '127.0.0.1',
        '',
        {
            event: '$autocapture',
            properties,
        } as any as PluginEvent,
        team.id,
        now,
        uuid
    )

    let persons = await hub.db.fetchPersons()
    expect(persons[0].version).toEqual(0)
    expect(persons[0].created_at).toEqual(now)
    let expectedProps: Record<string, any> = {
        $creator_event_uuid: uuid,
        $initial_browser: 'Chrome',
        $initial_browser_version: '95',
        $initial_utm_medium: 'twitter',
        $initial_current_url: 'https://test.com',
        $initial_os: 'Mac OS X',
        utm_medium: 'twitter',
        $initial_gclid: 'GOOGLE ADS ID',
        $initial_msclkid: 'BING ADS ID',
        gclid: 'GOOGLE ADS ID',
        msclkid: 'BING ADS ID',
        $initial_referrer: 'https://google.com/?q=posthog',
        $initial_referring_domain: 'https://google.com',
        $browser: 'Chrome',
        $browser_version: '95',
        $current_url: 'https://test.com',
        $os: 'Mac OS X',
        $referrer: 'https://google.com/?q=posthog',
        $referring_domain: 'https://google.com',
    }
    expect(persons[0].properties).toEqual(expectedProps)

    await delayUntilEventIngested(() => hub.db.fetchEvents(), 1)
    await delayUntilEventIngested(() => hub.db.fetchPersons(Database.ClickHouse), 1)
    const chPeople = await hub.db.fetchPersons(Database.ClickHouse)
    expect(chPeople.length).toEqual(1)
    expect(JSON.parse(chPeople[0].properties)).toEqual(expectedProps)
    expect(chPeople[0].created_at).toEqual(now.toFormat('yyyy-MM-dd HH:mm:ss.000'))

    let events = await hub.db.fetchEvents()
    expect(events[0].properties).toEqual({
        $ip: '127.0.0.1',
        $os: 'Mac OS X',
        $set: {
            utm_medium: 'twitter',
            gclid: 'GOOGLE ADS ID',
            msclkid: 'BING ADS ID',
            $browser: 'Chrome',
            $browser_version: '95',
            $current_url: 'https://test.com',
            $os: 'Mac OS X',
            $referrer: 'https://google.com/?q=posthog',
            $referring_domain: 'https://google.com',
        },
        token: 'THIS IS NOT A TOKEN FOR TEAM 2',
        $browser: 'Chrome',
        $set_once: {
            $initial_os: 'Mac OS X',
            $initial_browser: 'Chrome',
            $initial_utm_medium: 'twitter',
            $initial_current_url: 'https://test.com',
            $initial_browser_version: '95',
            $initial_gclid: 'GOOGLE ADS ID',
            $initial_msclkid: 'BING ADS ID',
            $initial_referrer: 'https://google.com/?q=posthog',
            $initial_referring_domain: 'https://google.com',
        },
        utm_medium: 'twitter',
        distinct_id: 2,
        $current_url: 'https://test.com',
        $browser_version: '95',
        gclid: 'GOOGLE ADS ID',
        msclkid: 'BING ADS ID',
        $referrer: 'https://google.com/?q=posthog',
        $referring_domain: 'https://google.com',
    })

    // capture a second time to verify e.g. event_names is not ['$autocapture', '$autocapture']
    // Also pass new utm params in to override
    await processEvent(
        '2',
        '127.0.0.1',
        '',
        {
            event: '$autocapture',
            properties: personInitialAndUTMProperties({
                distinct_id: 2,
                token: team.api_token,
                utm_medium: 'instagram',
                $current_url: 'https://test.com/pricing',
                $browser_version: 80,
                $browser: 'Firefox',
                $elements: [
                    { tag_name: 'a', nth_child: 1, nth_of_type: 2, attr__class: 'btn btn-sm' },
                    { tag_name: 'div', nth_child: 1, nth_of_type: 2, $el_text: '💻' },
                ],
            }),
        } as any as PluginEvent,
        team.id,
        DateTime.now(),
        new UUIDT().toString()
    )

    events = await hub.db.fetchEvents()
    persons = await hub.db.fetchPersons()
    expect(events.length).toEqual(2)
    expect(persons.length).toEqual(1)
    expect(persons[0].version).toEqual(1)
    expectedProps = {
        $creator_event_uuid: uuid,
        $initial_browser: 'Chrome',
        $initial_browser_version: '95',
        $initial_utm_medium: 'twitter',
        $initial_current_url: 'https://test.com',
        $initial_os: 'Mac OS X',
        utm_medium: 'instagram',
        $initial_gclid: 'GOOGLE ADS ID',
        $initial_msclkid: 'BING ADS ID',
        gclid: 'GOOGLE ADS ID',
        msclkid: 'BING ADS ID',
        $initial_referrer: 'https://google.com/?q=posthog',
        $initial_referring_domain: 'https://google.com',
        $browser: 'Firefox',
        $browser_version: 80,
        $current_url: 'https://test.com/pricing',
        $os: 'Mac OS X',
        $referrer: 'https://google.com/?q=posthog',
        $referring_domain: 'https://google.com',
    }
    expect(persons[0].properties).toEqual(expectedProps)

    const chPeople2 = await delayUntilEventIngested(async () =>
        (
            await hub.db.fetchPersons(Database.ClickHouse)
        ).filter((p) => p && JSON.parse(p.properties).utm_medium == 'instagram')
    )
    expect(chPeople2.length).toEqual(1)
    expect(JSON.parse(chPeople2[0].properties)).toEqual(expectedProps)

    expect(events[1].properties.$set).toEqual({
        utm_medium: 'instagram',
        $browser: 'Firefox',
        $browser_version: 80,
        $current_url: 'https://test.com/pricing',
    })
    expect(events[1].properties.$set_once).toEqual({
        $initial_browser: 'Firefox',
        $initial_browser_version: 80,
        $initial_utm_medium: 'instagram',
        $initial_current_url: 'https://test.com/pricing',
    })

    const [person] = persons
    const distinctIds = await hub.db.fetchDistinctIdValues(person)

    const [event] = events as ClickHouseEvent[]
    expect(event.distinct_id).toEqual('2')
    expect(distinctIds).toEqual(['2'])
    expect(event.event).toEqual('$autocapture')

    const elements = event.elements_chain!
    expect(elements[0].tag_name).toEqual('a')
    expect(elements[0].attr_class).toEqual(['btn', 'btn-sm'])
    expect(elements[1].order).toEqual(1)
    expect(elements[1].text).toEqual('💻')

    // Don't update any props, set and set_once should be what was sent
    await processEvent(
        '2',
        '127.0.0.1',
        '',
        {
            event: '$autocapture',
            properties: personInitialAndUTMProperties({
                distinct_id: 2,
                token: team.api_token,
                utm_medium: 'instagram',
                $current_url: 'https://test.com/pricing',
                $browser: 'Firefox',

                $elements: [
                    { tag_name: 'a', nth_child: 1, nth_of_type: 2, attr__class: 'btn btn-sm' },
                    { tag_name: 'div', nth_child: 1, nth_of_type: 2, $el_text: '💻' },
                ],
            }),
        } as any as PluginEvent,
        team.id,
        DateTime.now(),
        new UUIDT().toString()
    )

    events = await hub.db.fetchEvents()
    persons = await hub.db.fetchPersons()
    expect(events.length).toEqual(3)
    expect(persons.length).toEqual(1)

    // no new props, person wasn't updated with old fn, was because of timestamps update with new fn
    expect(persons[0].version).toEqual(1)

    expect(events[2].properties.$set).toEqual({
        $browser: 'Firefox',
        $current_url: 'https://test.com/pricing',

        utm_medium: 'instagram',
    })
    expect(events[2].properties.$set_once).toEqual({
        $initial_browser: 'Firefox',
        $initial_utm_medium: 'instagram',
        $initial_current_url: 'https://test.com/pricing',
    })
    // check that person properties didn't change
    expect(persons[0].properties).toEqual(expectedProps)

    const chPeople3 = await hub.db.fetchPersons(Database.ClickHouse)
    expect(chPeople3.length).toEqual(1)
    expect(JSON.parse(chPeople3[0].properties)).toEqual(expectedProps)

    team = await getFirstTeam(hub)

    expect(await hub.db.fetchEventDefinitions()).toEqual([
        {
            id: expect.any(String),
            name: '$autocapture',
            query_usage_30_day: null,
            team_id: 2,
            volume_30_day: null,
            created_at: expect.any(String),
            last_seen_at: expect.any(String),
        },
    ])
    expect(await hub.db.fetchPropertyDefinitions()).toEqual(
        expect.arrayContaining([
            {
                id: expect.any(String),
                is_numerical: true,
                name: 'distinct_id',
                property_type: 'Numeric',
                property_type_format: null,
                query_usage_30_day: null,
                team_id: 2,
                type: 1,
                group_type_index: null,
                volume_30_day: null,
            },
            {
                id: expect.any(String),
                is_numerical: false,
                name: 'token',
                property_type: 'String',
                property_type_format: null,
                query_usage_30_day: null,
                team_id: 2,
                type: 1,
                group_type_index: null,
                volume_30_day: null,
            },
            {
                id: expect.any(String),
                is_numerical: false,
                name: '$browser',
                property_type: 'String',
                property_type_format: null,
                query_usage_30_day: null,
                team_id: 2,
                type: 1,
                group_type_index: null,
                volume_30_day: null,
            },
            {
                id: expect.any(String),
                is_numerical: false,
                name: '$current_url',
                property_type: 'String',
                property_type_format: null,
                query_usage_30_day: null,
                team_id: 2,
                type: 1,
                group_type_index: null,
                volume_30_day: null,
            },
            {
                id: expect.any(String),
                is_numerical: false,
                name: '$os',
                property_type: 'String',
                property_type_format: null,
                query_usage_30_day: null,
                team_id: 2,
                type: 1,
                group_type_index: null,
                volume_30_day: null,
            },
            {
                id: expect.any(String),
                is_numerical: true,
                name: '$browser_version',
                property_type: 'Numeric',
                property_type_format: null,
                query_usage_30_day: null,
                team_id: 2,
                type: 1,
                group_type_index: null,
                volume_30_day: null,
            },
            {
                id: expect.any(String),
                is_numerical: false,
                name: '$referring_domain',
                property_type: 'String',
                property_type_format: null,
                query_usage_30_day: null,
                team_id: 2,
                type: 1,
                group_type_index: null,
                volume_30_day: null,
            },
            {
                id: expect.any(String),
                is_numerical: false,
                name: '$referrer',
                property_type: 'String',
                property_type_format: null,
                query_usage_30_day: null,
                team_id: 2,
                type: 1,
                group_type_index: null,
                volume_30_day: null,
            },
            {
                id: expect.any(String),
                is_numerical: false,
                name: 'utm_medium',
                property_type: 'String',
                property_type_format: null,
                query_usage_30_day: null,
                team_id: 2,
                type: 1,
                group_type_index: null,
                volume_30_day: null,
            },
            {
                id: expect.any(String),
                is_numerical: false,
                name: 'gclid',
                property_type: 'String',
                property_type_format: null,
                query_usage_30_day: null,
                team_id: 2,
                type: 1,
                group_type_index: null,
                volume_30_day: null,
            },
            {
                id: expect.any(String),
                is_numerical: false,
                name: 'msclkid',
                property_type: 'String',
                property_type_format: null,
                query_usage_30_day: null,
                team_id: 2,
                type: 1,
                group_type_index: null,
                volume_30_day: null,
            },
            {
                id: expect.any(String),
                is_numerical: false,
                name: '$ip',
                property_type: 'String',
                property_type_format: null,
                query_usage_30_day: null,
                team_id: 2,
                type: 1,
                group_type_index: null,
                volume_30_day: null,
            },
            {
                id: expect.any(String),
                is_numerical: false,
                name: 'utm_medium',
                property_type: 'String',
                property_type_format: null,
                query_usage_30_day: null,
                team_id: 2,
                type: 2,
                group_type_index: null,
                volume_30_day: null,
            },
            {
                id: expect.any(String),
                is_numerical: false,
                name: 'gclid',
                property_type: 'String',
                property_type_format: null,
                query_usage_30_day: null,
                team_id: 2,
                type: 2,
                group_type_index: null,
                volume_30_day: null,
            },
            {
                id: expect.any(String),
                is_numerical: false,
                name: 'msclkid',
                property_type: 'String',
                property_type_format: null,
                query_usage_30_day: null,
                team_id: 2,
                type: 2,
                group_type_index: null,
                volume_30_day: null,
            },
            {
                id: expect.any(String),
                is_numerical: false,
                name: '$initial_browser',
                property_type: 'String',
                property_type_format: null,
                query_usage_30_day: null,
                team_id: 2,
                type: 2,
                group_type_index: null,
                volume_30_day: null,
            },
            {
                id: expect.any(String),
                is_numerical: false,
                name: '$initial_current_url',
                property_type: 'String',
                property_type_format: null,
                query_usage_30_day: null,
                team_id: 2,
                type: 2,
                group_type_index: null,
                volume_30_day: null,
            },
            {
                id: expect.any(String),
                is_numerical: false,
                name: '$initial_os',
                property_type: 'String',
                property_type_format: null,
                query_usage_30_day: null,
                team_id: 2,
                type: 2,
                group_type_index: null,
                volume_30_day: null,
            },
            {
                id: expect.any(String),
                is_numerical: true,
                name: '$initial_browser_version',
                property_type: 'Numeric',
                property_type_format: null,
                query_usage_30_day: null,
                team_id: 2,
                type: 2,
                group_type_index: null,
                volume_30_day: null,
            },
            {
                id: expect.any(String),
                is_numerical: false,
                name: '$initial_referring_domain',
                property_type: 'String',
                property_type_format: null,
                query_usage_30_day: null,
                team_id: 2,
                type: 2,
                group_type_index: null,
                volume_30_day: null,
            },
            {
                id: expect.any(String),
                is_numerical: false,
                name: '$initial_referrer',
                property_type: 'String',
                property_type_format: null,
                query_usage_30_day: null,
                team_id: 2,
                type: 2,
                group_type_index: null,
                volume_30_day: null,
            },
            {
                id: expect.any(String),
                is_numerical: false,
                name: '$initial_utm_medium',
                property_type: 'String',
                property_type_format: null,
                query_usage_30_day: null,
                team_id: 2,
                type: 2,
                group_type_index: null,
                volume_30_day: null,
            },
            {
                id: expect.any(String),
                is_numerical: false,
                name: '$initial_gclid',
                property_type: 'String',
                property_type_format: null,
                query_usage_30_day: null,
                team_id: 2,
                type: 2,
                group_type_index: null,
                volume_30_day: null,
            },
            {
                id: expect.any(String),
                is_numerical: false,
                name: '$initial_msclkid',
                property_type: 'String',
                property_type_format: null,
                query_usage_30_day: null,
                team_id: 2,
                type: 2,
                group_type_index: null,
                volume_30_day: null,
            },
        ])
    )
})

test('capture bad team', async () => {
    await expect(
        eventsProcessor.processEvent(
            'asdfasdfasdf',
            {
                event: '$pageview',
                properties: { distinct_id: 'asdfasdfasdf', token: team.api_token },
            } as any as PluginEvent,
            1337,
            now,
            new UUIDT().toString()
        )
    ).rejects.toThrowError("No team found with ID 1337. Can't ingest event.")
})

test('capture no element', async () => {
    await createPerson(hub, team, ['asdfasdfasdf'])

    await processEvent(
        'asdfasdfasdf',
        '',
        '',
        {
            event: '$pageview',
            properties: { distinct_id: 'asdfasdfasdf', token: team.api_token },
        } as any as PluginEvent,
        team.id,
        now,
        new UUIDT().toString()
    )

    expect(await hub.db.fetchDistinctIdValues((await hub.db.fetchPersons())[0])).toEqual(['asdfasdfasdf'])
    const [event] = await hub.db.fetchEvents()
    expect(event.event).toBe('$pageview')
})

test('ip none', async () => {
    await createPerson(hub, team, ['asdfasdfasdf'])

    await processEvent(
        'asdfasdfasdf',
        null,
        '',
        {
            event: '$pageview',
            properties: { distinct_id: 'asdfasdfasdf', token: team.api_token },
        } as any as PluginEvent,
        team.id,
        now,
        new UUIDT().toString()
    )
    const [event] = await hub.db.fetchEvents()
    expect(Object.keys(event.properties)).not.toContain('$ip')
})

test('ip capture', async () => {
    await createPerson(hub, team, ['asdfasdfasdf'])

    await processEvent(
        'asdfasdfasdf',
        '11.12.13.14',
        '',
        {
            event: '$pageview',
            properties: { distinct_id: 'asdfasdfasdf', token: team.api_token },
        } as any as PluginEvent,
        team.id,
        now,
        new UUIDT().toString()
    )
    const [event] = await hub.db.fetchEvents()
    expect(event.properties['$ip']).toBe('11.12.13.14')
})

test('ip override', async () => {
    await createPerson(hub, team, ['asdfasdfasdf'])

    await processEvent(
        'asdfasdfasdf',
        '11.12.13.14',
        '',
        {
            event: '$pageview',
            properties: { $ip: '1.0.0.1', distinct_id: 'asdfasdfasdf', token: team.api_token },
        } as any as PluginEvent,
        team.id,
        now,
        new UUIDT().toString()
    )

    const [event] = await hub.db.fetchEvents()
    expect(event.properties['$ip']).toBe('1.0.0.1')
})

test('anonymized ip capture', async () => {
    await hub.db.postgres.query(
        PostgresUse.COMMON_WRITE,
        'update posthog_team set anonymize_ips = $1',
        [true],
        'testTag'
    )
    await createPerson(hub, team, ['asdfasdfasdf'])

    await processEvent(
        'asdfasdfasdf',
        '11.12.13.14',
        '',
        {
            event: '$pageview',
            properties: { distinct_id: 'asdfasdfasdf', token: team.api_token },
        } as any as PluginEvent,
        team.id,
        now,
        new UUIDT().toString()
    )

    const [event] = await hub.db.fetchEvents()
    expect(event.properties['$ip']).not.toBeDefined()
})

test('merge_dangerously', async () => {
    await createPerson(hub, team, ['old_distinct_id'])

    await processEvent(
        'new_distinct_id',
        '',
        '',
        {
            event: '$merge_dangerously',
            properties: { distinct_id: 'new_distinct_id', token: team.api_token, alias: 'old_distinct_id' },
        } as any as PluginEvent,
        team.id,
        now,
        new UUIDT().toString()
    )

    expect((await hub.db.fetchEvents()).length).toBe(1)
    expect(await hub.db.fetchDistinctIdValues((await hub.db.fetchPersons())[0])).toEqual([
        'old_distinct_id',
        'new_distinct_id',
    ])
})

test('alias', async () => {
    await createPerson(hub, team, ['old_distinct_id'])

    await processEvent(
        'new_distinct_id',
        '',
        '',
        {
            event: '$create_alias',
            properties: { distinct_id: 'new_distinct_id', token: team.api_token, alias: 'old_distinct_id' },
        } as any as PluginEvent,
        team.id,
        now,
        new UUIDT().toString()
    )

    expect((await hub.db.fetchEvents()).length).toBe(1)
    expect(await hub.db.fetchDistinctIdValues((await hub.db.fetchPersons())[0])).toEqual([
        'old_distinct_id',
        'new_distinct_id',
    ])
})

test('alias reverse', async () => {
    await createPerson(hub, team, ['old_distinct_id'])

    await processEvent(
        'old_distinct_id',
        '',
        '',
        {
            event: '$create_alias',
            properties: { distinct_id: 'old_distinct_id', token: team.api_token, alias: 'new_distinct_id' },
        } as any as PluginEvent,
        team.id,
        now,
        new UUIDT().toString()
    )

    expect((await hub.db.fetchEvents()).length).toBe(1)
    expect(await hub.db.fetchDistinctIdValues((await hub.db.fetchPersons())[0])).toEqual([
        'old_distinct_id',
        'new_distinct_id',
    ])
})

test('alias twice', async () => {
    await createPerson(hub, team, ['old_distinct_id'])

    await processEvent(
        'new_distinct_id',
        '',
        '',
        {
            event: '$create_alias',
            properties: { distinct_id: 'new_distinct_id', token: team.api_token, alias: 'old_distinct_id' },
        } as any as PluginEvent,
        team.id,
        now,
        new UUIDT().toString()
    )

    expect((await hub.db.fetchPersons()).length).toBe(1)
    expect((await hub.db.fetchEvents()).length).toBe(1)
    expect(await hub.db.fetchDistinctIdValues((await hub.db.fetchPersons())[0])).toEqual([
        'old_distinct_id',
        'new_distinct_id',
    ])

    await createPerson(hub, team, ['old_distinct_id_2'])
    expect((await hub.db.fetchPersons()).length).toBe(2)

    await processEvent(
        'new_distinct_id',
        '',
        '',
        {
            event: '$create_alias',
            properties: { distinct_id: 'new_distinct_id', token: team.api_token, alias: 'old_distinct_id_2' },
        } as any as PluginEvent,
        team.id,
        now,
        new UUIDT().toString()
    )
    expect((await hub.db.fetchEvents()).length).toBe(2)
    expect((await hub.db.fetchPersons()).length).toBe(1)
    expect(await hub.db.fetchDistinctIdValues((await hub.db.fetchPersons())[0])).toEqual([
        'old_distinct_id',
        'new_distinct_id',
        'old_distinct_id_2',
    ])
})

test('alias before person', async () => {
    await processEvent(
        'new_distinct_id',
        '',
        '',
        {
            event: '$create_alias',
            properties: { distinct_id: 'new_distinct_id', token: team.api_token, alias: 'old_distinct_id' },
        } as any as PluginEvent,
        team.id,
        now,
        new UUIDT().toString()
    )

    expect((await hub.db.fetchEvents()).length).toBe(1)
    expect((await hub.db.fetchPersons()).length).toBe(1)
    expect(await hub.db.fetchDistinctIdValues((await hub.db.fetchPersons())[0])).toEqual([
        'new_distinct_id',
        'old_distinct_id',
    ])
})

test('alias both existing', async () => {
    await createPerson(hub, team, ['old_distinct_id'])
    await createPerson(hub, team, ['new_distinct_id'])

    await processEvent(
        'new_distinct_id',
        '',
        '',
        {
            event: '$create_alias',
            properties: { distinct_id: 'new_distinct_id', token: team.api_token, alias: 'old_distinct_id' },
        } as any as PluginEvent,
        team.id,
        now,
        new UUIDT().toString()
    )

    expect((await hub.db.fetchEvents()).length).toBe(1)
    expect(await hub.db.fetchDistinctIdValues((await hub.db.fetchPersons())[0])).toEqual([
        'old_distinct_id',
        'new_distinct_id',
    ])
})

test('alias merge properties', async () => {
    await createPerson(hub, team, ['new_distinct_id'], {
        key_on_both: 'new value both',
        key_on_new: 'new value',
    })
    await createPerson(hub, team, ['old_distinct_id'], {
        key_on_both: 'old value both',
        key_on_old: 'old value',
    })

    await processEvent(
        'new_distinct_id',
        '',
        '',
        {
            event: '$create_alias',
            properties: { distinct_id: 'new_distinct_id', token: team.api_token, alias: 'old_distinct_id' },
        } as any as PluginEvent,
        team.id,
        now,
        new UUIDT().toString()
    )

    expect((await hub.db.fetchEvents()).length).toBe(1)
    expect((await hub.db.fetchPersons()).length).toBe(1)
    const [person] = await hub.db.fetchPersons()
    expect((await hub.db.fetchDistinctIdValues(person)).sort()).toEqual(['new_distinct_id', 'old_distinct_id'])
    expect(person.properties).toEqual({
        key_on_both: 'new value both',
        key_on_new: 'new value',
        key_on_old: 'old value',
    })
})

test('long htext', async () => {
    await processEvent(
        'new_distinct_id',
        '',
        '',
        {
            event: '$autocapture',
            properties: {
                distinct_id: 'new_distinct_id',
                token: team.api_token,
                $elements: [
                    {
                        tag_name: 'a',
                        $el_text: 'a'.repeat(2050),
                        attr__href: 'a'.repeat(2050),
                        nth_child: 1,
                        nth_of_type: 2,
                        attr__class: 'btn btn-sm',
                    },
                ],
            },
        } as any as PluginEvent,
        team.id,
        now,
        new UUIDT().toString()
    )

    const [event] = await hub.db.fetchEvents()
    const [element] = event.elements_chain!
    expect(element.href?.length).toEqual(2048)
    expect(element.text?.length).toEqual(400)
})

test('capture first team event', async () => {
    await hub.db.postgres.query(
        PostgresUse.COMMON_WRITE,
        `UPDATE posthog_team
         SET ingested_event = $1
         WHERE id = $2`,
        [false, team.id],
        'testTag'
    )

    posthog.capture = jest.fn() as any
    posthog.identify = jest.fn() as any

    await processEvent(
        '2',
        '',
        '',
        {
            event: '$autocapture',
            properties: {
                distinct_id: 1,
                token: team.api_token,
                $elements: [{ tag_name: 'a', nth_child: 1, nth_of_type: 2, attr__class: 'btn btn-sm' }],
            },
        } as any as PluginEvent,
        team.id,
        now,
        new UUIDT().toString()
    )

    expect(posthog.capture).toHaveBeenCalledWith({
        distinctId: 'plugin_test_user_distinct_id_1001',
        event: 'first team event ingested',
        properties: {
            team: team.uuid,
        },
        groups: {
            project: team.uuid,
            organization: team.organization_id,
            instance: 'unknown',
        },
    })

    team = await getFirstTeam(hub)
    expect(team.ingested_event).toEqual(true)

    const [event] = await hub.db.fetchEvents()

    const elements = event.elements_chain!
    expect(elements.length).toEqual(1)
})

test('snapshot event stored as session_recording_event', () => {
    const data = createSessionRecordingEvent('some-id', team.id, '5AzhubH8uMghFHxXq0phfs14JOjH6SA2Ftr1dzXj7U4', now, {
        $session_id: 'abcf-efg',
        $snapshot_data: { timestamp: 123 },
    } as any as Properties)

    expect(data).toEqual({
        created_at: expect.stringMatching(/^\d{4}-\d{2}-\d{2} [\d\s:]+/),
        distinct_id: '5AzhubH8uMghFHxXq0phfs14JOjH6SA2Ftr1dzXj7U4',
        session_id: 'abcf-efg',
        snapshot_data: '{"timestamp":123}',
        team_id: 2,
        timestamp: expect.stringMatching(/^\d{4}-\d{2}-\d{2} [\d\s:]+/),
        uuid: 'some-id',
        window_id: undefined,
    })
})
const sessionReplayEventTestCases: {
    snapshotData: { events_summary: RRWebEvent[] }
    expected: Pick<
        SummarizedSessionRecordingEvent,
        | 'click_count'
        | 'keypress_count'
        | 'mouse_activity_count'
        | 'first_url'
        | 'first_timestamp'
        | 'last_timestamp'
        | 'active_milliseconds'
        | 'console_log_count'
        | 'console_warn_count'
        | 'console_error_count'
        | 'size'
        | 'event_count'
        | 'message_count'
    >
}[] = [
    {
        snapshotData: { events_summary: [{ timestamp: 1682449093469, type: 3, data: { source: 2 }, windowId: '1' }] },
        expected: {
            click_count: 1,
            keypress_count: 0,
            mouse_activity_count: 1,
            first_url: null,
            first_timestamp: '2023-04-25 18:58:13.469',
            last_timestamp: '2023-04-25 18:58:13.469',
            active_milliseconds: 1, //  one event, but it's active, so active time is 1ms not 0
            console_log_count: 0,
            console_warn_count: 0,
            console_error_count: 0,
            size: 73,
            event_count: 1,
            message_count: 1,
        },
    },
    {
        snapshotData: { events_summary: [{ timestamp: 1682449093469, type: 3, data: { source: 5 }, windowId: '1' }] },
        expected: {
            click_count: 0,
            keypress_count: 1,
            mouse_activity_count: 1,
            first_url: null,
            first_timestamp: '2023-04-25 18:58:13.469',
            last_timestamp: '2023-04-25 18:58:13.469',
            active_milliseconds: 1, //  one event, but it's active, so active time is 1ms not 0
            console_log_count: 0,
            console_warn_count: 0,
            console_error_count: 0,
            size: 73,
            event_count: 1,
            message_count: 1,
        },
    },
    {
        snapshotData: {
            events_summary: [
                { timestamp: 1682449093469, type: 3, data: { source: 5 }, windowId: '1' },
                {
                    type: 6,
                    data: { plugin: 'rrweb/console@1', payload: { level: 'log' } },
                    timestamp: 1682449093469,
                    windowId: '1',
                },
                {
                    type: 6,
                    data: { plugin: 'rrweb/console@1', payload: { level: 'log' } },
                    timestamp: 1682449093469,
                    windowId: '1',
                },
                {
                    type: 6,
                    data: { plugin: 'rrweb/console@1', payload: { level: 'warn' } },
                    timestamp: 1682449093469,
                    windowId: '1',
                },
                {
                    type: 6,
                    data: { plugin: 'rrweb/console@1', payload: { level: 'warn' } },
                    timestamp: 1682449093469,
                    windowId: '1',
                },
                {
                    type: 6,
                    data: { plugin: 'rrweb/console@1', payload: { level: 'warn' } },
                    timestamp: 1682449093469,
                    windowId: '1',
                },
                {
                    type: 6,
                    data: { plugin: 'rrweb/console@1', payload: { level: 'error' } },
                    timestamp: 1682449093469,
                    windowId: '1',
                },
            ],
        },
        expected: {
            click_count: 0,
            keypress_count: 1,
            mouse_activity_count: 1,
            first_url: null,
            first_timestamp: '2023-04-25 18:58:13.469',
            last_timestamp: '2023-04-25 18:58:13.469',
            active_milliseconds: 1, //  one event, but it's active, so active time is 1ms not 0
            console_log_count: 2,
            console_warn_count: 3,
            console_error_count: 1,
            size: 762,
            event_count: 7,
            message_count: 1,
        },
    },
    {
        snapshotData: {
            events_summary: [
                {
                    timestamp: 1682449093693,
                    type: 5,
                    data: {
                        payload: {
                            // doesn't match because href is nested in payload
                            href: 'http://127.0.0.1:8000/home',
                        },
                    },
                    windowId: '1',
                },
                {
                    timestamp: 1682449093469,
                    type: 4,
                    data: {
                        href: 'http://127.0.0.1:8000/second/url',
                    },
                    windowId: '1',
                },
            ],
        },
        expected: {
            click_count: 0,
            keypress_count: 0,
            mouse_activity_count: 0,
            first_url: 'http://127.0.0.1:8000/second/url',
            first_timestamp: '2023-04-25 18:58:13.469',
            last_timestamp: '2023-04-25 18:58:13.693',
            active_milliseconds: 0, // no data.source, so no activity
            console_log_count: 0,
            console_warn_count: 0,
            console_error_count: 0,
            size: 213,
            event_count: 2,
            message_count: 1,
        },
    },
    {
        snapshotData: {
            events_summary: [
                // a negative timestamp is ignored
                { timestamp: 1682449093000, type: 3, data: { source: 2 }, windowId: '1' },
                { timestamp: 1682449095000, type: 3, data: { source: 2 }, windowId: '1' },
                { timestamp: -922167545571, type: 3, data: { source: 2 }, windowId: '1' },
            ],
        },
        expected: {
            click_count: 3,
            keypress_count: 0,
            mouse_activity_count: 3,
            first_url: null,
            first_timestamp: '2023-04-25 18:58:13.000',
            last_timestamp: '2023-04-25 18:58:15.000',
            active_milliseconds: 1,
            console_log_count: 0,
            console_warn_count: 0,
            console_error_count: 0,
            size: 217,
            event_count: 3,
            message_count: 1,
        },
    },
    {
        snapshotData: {
            events_summary: [
                // three windows with 1 second, 2 seconds, and 3 seconds of activity
                // even though they overlap they should be summed separately
                { timestamp: 1682449093000, type: 3, data: { source: 2 }, windowId: '1' },
                { timestamp: 1682449094000, type: 3, data: { source: 2 }, windowId: '1' },
                { timestamp: 1682449095000, type: 3, data: { source: 2 }, windowId: '2' },
                { timestamp: 1682449097000, type: 3, data: { source: 2 }, windowId: '2' },
                { timestamp: 1682449096000, type: 3, data: { source: 2 }, windowId: '3' },
                { timestamp: 1682449099000, type: 3, data: { source: 2 }, windowId: '3' },
            ],
        },
        expected: {
            click_count: 6,
            keypress_count: 0,
            mouse_activity_count: 6,
            first_url: null,
            first_timestamp: '2023-04-25 18:58:13.000',
            last_timestamp: '2023-04-25 18:58:19.000',
            active_milliseconds: 6000, // can sum up the activity across windows
            console_log_count: 0,
            console_warn_count: 0,
            console_error_count: 0,
            size: 433,
            event_count: 6,
            message_count: 1,
        },
    },
]
sessionReplayEventTestCases.forEach(({ snapshotData, expected }) => {
    test(`snapshot event ${JSON.stringify(snapshotData)} can be stored as session_replay_event`, () => {
        const data = createSessionReplayEvent(
            'some-id',
            team.id,
            '5AzhubH8uMghFHxXq0phfs14JOjH6SA2Ftr1dzXj7U4',
            'abcf-efg',
            snapshotData.events_summary
        )

        const expectedEvent: SummarizedSessionRecordingEvent = {
            distinct_id: '5AzhubH8uMghFHxXq0phfs14JOjH6SA2Ftr1dzXj7U4',
            session_id: 'abcf-efg',
            team_id: 2,
            uuid: 'some-id',
            ...expected,
        }
        expect(data).toEqual(expectedEvent)
    })
})

test(`snapshot event with no event summary is ignored`, () => {
    expect(() => {
        createSessionReplayEvent('some-id', team.id, '5AzhubH8uMghFHxXq0phfs14JOjH6SA2Ftr1dzXj7U4', 'abcf-efg', [])
    }).toThrowError()
})

test(`snapshot event with no event summary timestamps is ignored`, () => {
    expect(() => {
        createSessionReplayEvent('some-id', team.id, '5AzhubH8uMghFHxXq0phfs14JOjH6SA2Ftr1dzXj7U4', 'abcf-efg', [
            {
                type: 5,
                data: {
                    payload: {
                        // doesn't match because href is nested in payload
                        href: 'http://127.0.0.1:8000/home',
                    },
                },
            },
            {
                type: 4,
                data: {
                    href: 'http://127.0.0.1:8000/second/url',
                },
            },
        ] as any[])
    }).toThrowError()
})

test.each([
    { events: [], expectedTimestamps: [] },
    { events: [{ without: 'timestamp property' } as unknown as RRWebEvent], expectedTimestamps: [] },
    { events: [{ timestamp: undefined } as unknown as RRWebEvent], expectedTimestamps: [] },
    { events: [{ timestamp: null } as unknown as RRWebEvent], expectedTimestamps: [] },
    { events: [{ timestamp: 'what about a string' } as unknown as RRWebEvent], expectedTimestamps: [] },
    // we have seen negative timestamps from clients 🙈
    { events: [{ timestamp: -1 } as unknown as RRWebEvent], expectedTimestamps: [] },
    { events: [{ timestamp: 0 } as unknown as RRWebEvent], expectedTimestamps: [] },
    { events: [{ timestamp: 1 } as unknown as RRWebEvent], expectedTimestamps: ['1970-01-01 00:00:00.001'] },
])('timestamps from rrweb events', ({ events, expectedTimestamps }) => {
    expect(getTimestampsFrom(events)).toEqual(expectedTimestamps)
})

function consoleMessageFor(payload: any[]) {
    return {
        timestamp: 1682449093469,
        type: 6,
        data: {
            plugin: 'rrweb/console@1',
            payload: {
                level: 'info',
                payload: payload,
            },
        },
    }
}

test.each([
    {
        payload: ['the message', 'more strings', '', null, false, 0, { blah: 'wat' }],
        expectedMessage: 'the message more strings',
    },
    {
        // lone surrogate pairs are replaced with the "unknown" character
        payload: ['\\\\\\",\\\\\\"emoji_flag\\\\\\":\\\\\\"\ud83c...[truncated]'],
        expectedMessage: '\\\\\\",\\\\\\"emoji_flag\\\\\\":\\\\\\"\ufffd...[truncated]',
    },
    {
        // sometimes the strings are wrapped in quotes...
        payload: ['"test"'],
        expectedMessage: '"test"',
    },
    {
        // let's not accept arbitrary length content
        payload: [new Array(3001).join('a')],
        expectedMessage: new Array(3000).join('a'),
    },
])('simple console log processing', ({ payload, expectedMessage }) => {
    const consoleLogEntries = gatherConsoleLogEvents(team.id, 'session_id', [
        consoleMessageFor(payload),
        // see https://posthog.sentry.io/issues/4525043303
        // null events always ignored
        null as unknown as RRWebEvent,
    ])
    expect(consoleLogEntries).toEqual([
        {
            team_id: team.id,
            log_level: 'info',
            log_source: 'session_replay',
            log_source_id: 'session_id',
            instance_id: null,
            timestamp: castTimestampToClickhouseFormat(DateTime.fromMillis(1682449093469), TimestampFormat.ClickHouse),
            message: expectedMessage,
        } satisfies ConsoleLogEntry,
    ])
})

test('performance event stored as performance_event', () => {
    const data = createPerformanceEvent('some-id', team.id, '5AzhubH8uMghFHxXq0phfs14JOjH6SA2Ftr1dzXj7U4', {
        // Taken from a real event from the JS
        '0': 'resource',
        '1': 1671723295836,
        '2': 'http://localhost:8000/api/projects/1/session_recordings',
        '3': 10737.89999999106,
        '4': 0,
        '5': 0,
        '6': 0,
        '7': 10737.89999999106,
        '8': 10737.89999999106,
        '9': 10737.89999999106,
        '10': 10737.89999999106,
        '11': 0,
        '12': 10737.89999999106,
        '13': 10745.09999999404,
        '14': 11121.70000000298,
        '15': 11122.20000000298,
        '16': 73374,
        '17': 1767,
        '18': 'fetch',
        '19': 'http/1.1',
        '20': 'non-blocking',
        '22': 2067,
        '39': 384.30000001192093,
        '40': 1671723306573,
        token: 'phc_234',
        $session_id: '1853a793ad26c1-0eea05631cbeff-17525635-384000-1853a793ad31dd2',
        $window_id: '1853a793ad424a5-017f7473b057f1-17525635-384000-1853a793ad524dc',
        distinct_id: '5AzhubH8uMghFHxXq0phfs14JOjH6SA2Ftr1dzXj7U4',
        $current_url: 'http://localhost:8000/recordings/recent',
    })

    expect(data).toEqual({
        connect_end: 10737.89999999106,
        connect_start: 10737.89999999106,
        current_url: 'http://localhost:8000/recordings/recent',
        decoded_body_size: 73374,
        distinct_id: '5AzhubH8uMghFHxXq0phfs14JOjH6SA2Ftr1dzXj7U4',
        domain_lookup_end: 10737.89999999106,
        domain_lookup_start: 10737.89999999106,
        duration: 384.30000001192093,
        encoded_body_size: 1767,
        entry_type: 'resource',
        fetch_start: 10737.89999999106,
        initiator_type: 'fetch',
        name: 'http://localhost:8000/api/projects/1/session_recordings',
        next_hop_protocol: 'http/1.1',
        pageview_id: undefined,
        redirect_end: 0,
        redirect_start: 0,
        render_blocking_status: 'non-blocking',
        request_start: 10745.09999999404,
        response_end: 11122.20000000298,
        response_start: 11121.70000000298,
        secure_connection_start: 0,
        session_id: '1853a793ad26c1-0eea05631cbeff-17525635-384000-1853a793ad31dd2',
        start_time: 10737.89999999106,
        team_id: 2,
        time_origin: 1671723295836,
        timestamp: 1671723306573,
        transfer_size: 2067,
        uuid: 'some-id',
        window_id: '1853a793ad424a5-017f7473b057f1-17525635-384000-1853a793ad524dc',
        worker_start: 0,
    })
})

test('identify set', async () => {
    await createPerson(hub, team, ['distinct_id1'])
    const ts_before = now
    const ts_after = now.plus({ hours: 1 })

    await processEvent(
        'distinct_id1',
        '',
        '',
        {
            event: '$identify',
            properties: {
                token: team.api_token,
                distinct_id: 'distinct_id1',
                $set: { a_prop: 'test-1', c_prop: 'test-1' },
            },
        } as any as PluginEvent,
        team.id,
        ts_before,
        new UUIDT().toString()
    )

    expect((await hub.db.fetchEvents()).length).toBe(1)

    const [event] = await hub.db.fetchEvents()
    expect(event.properties['$set']).toEqual({ a_prop: 'test-1', c_prop: 'test-1' })

    const [person] = await hub.db.fetchPersons()
    expect(await hub.db.fetchDistinctIdValues(person)).toEqual(['distinct_id1'])
    expect(person.properties).toEqual({ a_prop: 'test-1', c_prop: 'test-1' })
    expect(person.is_identified).toEqual(false)

    await processEvent(
        'distinct_id1',
        '',
        '',
        {
            event: '$identify',
            properties: {
                token: team.api_token,
                distinct_id: 'distinct_id1',
                $set: { a_prop: 'test-2', b_prop: 'test-2b' },
            },
        } as any as PluginEvent,
        team.id,
        ts_after,
        new UUIDT().toString()
    )
    expect((await hub.db.fetchEvents()).length).toBe(2)
    const [person2] = await hub.db.fetchPersons()
    expect(person2.properties).toEqual({ a_prop: 'test-2', b_prop: 'test-2b', c_prop: 'test-1' })
})

test('identify set_once', async () => {
    await createPerson(hub, team, ['distinct_id1'])

    await processEvent(
        'distinct_id1',
        '',
        '',
        {
            event: '$identify',
            properties: {
                token: team.api_token,
                distinct_id: 'distinct_id1',
                $set_once: { a_prop: 'test-1', c_prop: 'test-1' },
            },
        } as any as PluginEvent,
        team.id,
        now,
        new UUIDT().toString()
    )

    expect((await hub.db.fetchEvents()).length).toBe(1)

    const [event] = await hub.db.fetchEvents()
    expect(event.properties['$set_once']).toEqual({ a_prop: 'test-1', c_prop: 'test-1' })

    const [person] = await hub.db.fetchPersons()
    expect(await hub.db.fetchDistinctIdValues(person)).toEqual(['distinct_id1'])
    expect(person.properties).toEqual({ a_prop: 'test-1', c_prop: 'test-1' })
    expect(person.is_identified).toEqual(false)

    await processEvent(
        'distinct_id1',
        '',
        '',
        {
            event: '$identify',
            properties: {
                token: team.api_token,
                distinct_id: 'distinct_id1',
                $set_once: { a_prop: 'test-2', b_prop: 'test-2b' },
            },
        } as any as PluginEvent,
        team.id,
        now,
        new UUIDT().toString()
    )
    expect((await hub.db.fetchEvents()).length).toBe(2)
    const [person2] = await hub.db.fetchPersons()
    expect(person2.properties).toEqual({ a_prop: 'test-1', b_prop: 'test-2b', c_prop: 'test-1' })
    expect(person2.is_identified).toEqual(false)
})

test('identify with illegal (generic) id', async () => {
    await createPerson(hub, team, ['im an anonymous id'])
    expect((await hub.db.fetchPersons()).length).toBe(1)

    const createPersonAndSendIdentify = async (distinctId: string): Promise<void> => {
        await createPerson(hub, team, [distinctId])

        await processEvent(
            distinctId,
            '',
            '',
            {
                event: '$identify',
                properties: {
                    token: team.api_token,
                    distinct_id: distinctId,
                    $anon_distinct_id: 'im an anonymous id',
                },
            } as any as PluginEvent,
            team.id,
            now,
            new UUIDT().toString()
        )
    }

    // try to merge, the merge should fail
    await createPersonAndSendIdentify('distinctId')
    expect((await hub.db.fetchPersons()).length).toBe(2)

    await createPersonAndSendIdentify('  ')
    expect((await hub.db.fetchPersons()).length).toBe(3)

    await createPersonAndSendIdentify('NaN')
    expect((await hub.db.fetchPersons()).length).toBe(4)

    await createPersonAndSendIdentify('undefined')
    expect((await hub.db.fetchPersons()).length).toBe(5)

    await createPersonAndSendIdentify('None')
    expect((await hub.db.fetchPersons()).length).toBe(6)

    await createPersonAndSendIdentify('0')
    expect((await hub.db.fetchPersons()).length).toBe(7)

    // 'Nan' is an allowed id, so the merge should work
    // as such, no extra person is created
    await createPersonAndSendIdentify('Nan')
    expect((await hub.db.fetchPersons()).length).toBe(7)
})

test('Alias with illegal (generic) id', async () => {
    const legal_id = 'user123'
    const illegal_id = 'null'
    await createPerson(hub, team, [legal_id])
    expect((await hub.db.fetchPersons()).length).toBe(1)

    await processEvent(
        illegal_id,
        '',
        '',
        {
            event: '$create_alias',
            properties: {
                token: team.api_token,
                distinct_id: legal_id,
                alias: illegal_id,
            },
        } as any as PluginEvent,
        team.id,
        now,
        new UUIDT().toString()
    )
    // person with illegal id got created but not merged
    expect((await hub.db.fetchPersons()).length).toBe(2)
})

test('distinct with anonymous_id', async () => {
    await createPerson(hub, team, ['anonymous_id'])

    await processEvent(
        'new_distinct_id',
        '',
        '',
        {
            event: '$identify',
            properties: {
                $anon_distinct_id: 'anonymous_id',
                token: team.api_token,
                distinct_id: 'new_distinct_id',
                $set: { a_prop: 'test' },
            },
        } as any as PluginEvent,
        team.id,
        now,
        new UUIDT().toString()
    )

    expect((await hub.db.fetchEvents()).length).toBe(1)
    const [event] = await hub.db.fetchEvents()
    expect(event.properties['$set']).toEqual({ a_prop: 'test' })
    const [person] = await hub.db.fetchPersons()
    expect(await hub.db.fetchDistinctIdValues(person)).toEqual(['anonymous_id', 'new_distinct_id'])
    expect(person.properties).toEqual({ a_prop: 'test' })
    expect(person.is_identified).toEqual(true)

    // check no errors as this call can happen multiple times
    await processEvent(
        'new_distinct_id',
        '',
        '',
        {
            event: '$identify',
            properties: {
                $anon_distinct_id: 'anonymous_id',
                token: team.api_token,
                distinct_id: 'new_distinct_id',
                $set: { a_prop: 'test' },
            },
        } as any as PluginEvent,
        team.id,
        now,
        new UUIDT().toString()
    )
})

// This case is likely to happen after signup, for example:
// 1. User browses website with anonymous_id
// 2. User signs up, triggers event with their new_distinct_id (creating a new Person)
// 3. In the frontend, try to alias anonymous_id with new_distinct_id
// Result should be that we end up with one Person with both ID's
test('distinct with anonymous_id which was already created', async () => {
    await createPerson(hub, team, ['anonymous_id'])
    await createPerson(hub, team, ['new_distinct_id'], { email: 'someone@gmail.com' })

    await processEvent(
        'new_distinct_id',
        '',
        '',
        {
            event: '$identify',
            properties: {
                $anon_distinct_id: 'anonymous_id',
                token: team.api_token,
                distinct_id: 'new_distinct_id',
            },
        } as any as PluginEvent,
        team.id,
        now,
        new UUIDT().toString()
    )

    const [person] = await hub.db.fetchPersons()
    expect(await hub.db.fetchDistinctIdValues(person)).toEqual(['anonymous_id', 'new_distinct_id'])
    expect(person.properties['email']).toEqual('someone@gmail.com')
    expect(person.is_identified).toEqual(true)
})

test('identify with the same distinct_id as anon_distinct_id', async () => {
    await createPerson(hub, team, ['anonymous_id'])

    await processEvent(
        'anonymous_id',
        '',
        '',
        {
            event: '$identify',
            properties: {
                $anon_distinct_id: 'anonymous_id',
                token: team.api_token,
                distinct_id: 'anonymous_id',
            },
        } as any as PluginEvent,
        team.id,
        now,
        new UUIDT().toString()
    )

    const [person] = await hub.db.fetchPersons()
    expect(await hub.db.fetchDistinctIdValues(person)).toEqual(['anonymous_id'])
    expect(person.is_identified).toEqual(false)
})

test('distinct with multiple anonymous_ids which were already created', async () => {
    await createPerson(hub, team, ['anonymous_id'])
    await createPerson(hub, team, ['new_distinct_id'], { email: 'someone@gmail.com' })

    await processEvent(
        'new_distinct_id',
        '',
        '',
        {
            event: '$identify',
            properties: {
                $anon_distinct_id: 'anonymous_id',
                token: team.api_token,
                distinct_id: 'new_distinct_id',
            },
        } as any as PluginEvent,
        team.id,
        now,
        new UUIDT().toString()
    )

    const persons1 = await hub.db.fetchPersons()
    expect(persons1.length).toBe(1)
    expect(await hub.db.fetchDistinctIdValues(persons1[0])).toEqual(['anonymous_id', 'new_distinct_id'])
    expect(persons1[0].properties['email']).toEqual('someone@gmail.com')
    expect(persons1[0].is_identified).toEqual(true)

    await createPerson(hub, team, ['anonymous_id_2'])

    await processEvent(
        'new_distinct_id',
        '',
        '',
        {
            event: '$identify',
            properties: {
                $anon_distinct_id: 'anonymous_id_2',
                token: team.api_token,
                distinct_id: 'new_distinct_id',
            },
        } as any as PluginEvent,
        team.id,
        now,
        new UUIDT().toString()
    )

    const persons2 = await hub.db.fetchPersons()
    expect(persons2.length).toBe(1)
    expect(await hub.db.fetchDistinctIdValues(persons2[0])).toEqual([
        'anonymous_id',
        'new_distinct_id',
        'anonymous_id_2',
    ])
    expect(persons2[0].properties['email']).toEqual('someone@gmail.com')
    expect(persons2[0].is_identified).toEqual(true)
})

test('distinct team leakage', async () => {
    await createUserTeamAndOrganization(
        hub.postgres,
        3,
        1002,
        'a73fc995-a63f-4e4e-bf65-2a5e9f93b2b1',
        '01774e2f-0d01-0000-ee94-9a238640c6ee',
        '0174f81e-36f5-0000-7ef8-cc26c1fbab1c'
    )
    const team2 = (await getTeams(hub))[1]
    await createPerson(hub, team2, ['2'], { email: 'team2@gmail.com' })
    await createPerson(hub, team, ['1', '2'])

    await processEvent(
        '2',
        '',
        '',
        {
            event: '$identify',
            properties: {
                $anon_distinct_id: '1',
                token: team.api_token,
                distinct_id: '2',
            },
        } as any as PluginEvent,
        team.id,
        now,
        new UUIDT().toString()
    )

    const people = (await hub.db.fetchPersons()).sort((p1, p2) => p2.team_id - p1.team_id)
    expect(people.length).toEqual(2)
    expect(people[1].team_id).toEqual(team.id)
    expect(people[1].properties).toEqual({})
    expect(await hub.db.fetchDistinctIdValues(people[1])).toEqual(['1', '2'])
    expect(people[0].team_id).toEqual(team2.id)
    expect(await hub.db.fetchDistinctIdValues(people[0])).toEqual(['2'])
})

describe('when handling $identify', () => {
    test('we do not alias users if distinct id changes but we are already identified', async () => {
        // This test is in reference to
        // https://github.com/PostHog/posthog/issues/5527 , where we were
        // correctly identifying that an anonymous user before login should be
        // aliased to the user they subsequently login as, but incorrectly
        // aliasing on subsequent $identify events. The anonymous case is
        // special as we want to alias to a known user, but otherwise we
        // shouldn't be doing so.

        const anonymousId = 'anonymous_id'
        const initialDistinctId = 'initial_distinct_id'

        const p2DistinctId = 'p2_distinct_id'
        const p2NewDistinctId = 'new_distinct_id'

        // Play out a sequence of events that should result in two users being
        // identified, with the first to events associated with one user, and
        // the third with another.
        await capture(hub, 'event 1')
        await identify(hub, initialDistinctId)
        await capture(hub, 'event 2')

        state.currentDistinctId = p2DistinctId
        await capture(hub, 'event 3')
        await identify(hub, p2NewDistinctId)
        await capture(hub, 'event 4')

        // Let's also make sure that we do not alias when switching back to
        // initialDistictId
        await identify(hub, initialDistinctId)

        // Get pairins of person distinctIds and the events associated with them
        const eventsByPerson = await getEventsByPerson(hub)

        expect(eventsByPerson).toEqual([
            [
                [anonymousId, initialDistinctId],
                ['event 1', '$identify', 'event 2', '$identify'],
            ],
            [
                [p2DistinctId, p2NewDistinctId],
                ['event 3', '$identify', 'event 4'],
            ],
        ])

        // Make sure the persons are identified
        const persons = await hub.db.fetchPersons()
        expect(persons.map((person) => person.is_identified)).toEqual([true, true])
    })

    test('we do not alias users if distinct id changes but we are already identified, with no anonymous event', async () => {
        // This test is in reference to
        // https://github.com/PostHog/posthog/issues/5527 , where we were
        // correctly identifying that an anonymous user before login should be
        // aliased to the user they subsequently login as, but incorrectly
        // aliasing on subsequent $identify events. The anonymous case is
        // special as we want to alias to a known user, but otherwise we
        // shouldn't be doing so. This test is similar to the previous one,
        // except it does not include an initial anonymous event.

        const anonymousId = 'anonymous_id'
        const initialDistinctId = 'initial_distinct_id'

        const p2DistinctId = 'p2_distinct_id'
        const p2NewDistinctId = 'new_distinct_id'

        // Play out a sequence of events that should result in two users being
        // identified, with the first to events associated with one user, and
        // the third with another.
        await identify(hub, initialDistinctId)
        await capture(hub, 'event 2')

        state.currentDistinctId = p2DistinctId
        await capture(hub, 'event 3')
        await identify(hub, p2NewDistinctId)
        await capture(hub, 'event 4')

        // Let's also make sure that we do not alias when switching back to
        // initialDistictId
        await identify(hub, initialDistinctId)

        // Get pairins of person distinctIds and the events associated with them
        const eventsByPerson = await getEventsByPerson(hub)

        expect(eventsByPerson).toEqual([
            [
                [initialDistinctId, anonymousId],
                ['$identify', 'event 2', '$identify'],
            ],
            [
                [p2DistinctId, p2NewDistinctId],
                ['event 3', '$identify', 'event 4'],
            ],
        ])

        // Make sure the persons are identified
        const persons = await hub.db.fetchPersons()
        expect(persons.map((person) => person.is_identified)).toEqual([true, true])
    })

    test('we do not leave things in inconsistent state if $identify is run concurrently', async () => {
        // There are a few places where we have the pattern of:
        //
        //  1. fetch from postgres
        //  2. check rows match condition
        //  3. perform update
        //
        // This test is designed to check the specific case where, in
        // handling we are creating an unidentified user, then updating this
        // user to have is_identified = true. Since we are using the
        // is_identified to decide on if we will merge persons, we want to
        // make sure we guard against this race condition. The scenario is:
        //
        //  1. initiate identify for 'distinct-id'
        //  2. once person for distinct-id has been created, initiate
        //     identify for 'new-distinct-id'
        //  3. check that the persons remain distinct

        // Check the db is empty to start with
        expect(await hub.db.fetchPersons()).toEqual([])

        const anonymousId = 'anonymous_id'
        const initialDistinctId = 'initial-distinct-id'
        const newDistinctId = 'new-distinct-id'

        state.currentDistinctId = newDistinctId
        await capture(hub, 'some event')
        state.currentDistinctId = anonymousId

        // Hook into createPerson, which is as of writing called from
        // alias. Here we simply call identify again and wait on it
        // completing before continuing with the first identify.
        const originalCreatePerson = hub.db.createPerson.bind(hub.db)
        const createPersonMock = jest.fn(async (...args) => {
            const result = await originalCreatePerson(...args)

            if (createPersonMock.mock.calls.length === 1) {
                // On second invocation, make another identify call
                await identify(hub, newDistinctId)
            }

            return result
        })
        hub.db.createPerson = createPersonMock

        // set the first identify going
        await identify(hub, initialDistinctId)

        // Let's first just make sure `updatePerson` was called, as a way of
        // checking that our mocking was actually invoked
        expect(hub.db.createPerson).toHaveBeenCalled()

        // Now make sure that we have one person in the db that has been
        // identified
        const persons = await hub.db.fetchPersons()
        expect(persons.length).toEqual(2)
        expect(persons.map((person) => person.is_identified)).toEqual([true, true])
    })
})

describe('when handling $create_alias', () => {
    test('we can alias an identified person to an identified person', async () => {
        const anonymousId = 'anonymous_id'
        const identifiedId1 = 'identified_id1'
        const identifiedId2 = 'identified_id2'

        // anonymous_id -> identified_id1
        await identify(hub, identifiedId1)

        state.currentDistinctId = identifiedId1
        await capture(hub, 'some event')

        await identify(hub, identifiedId2)

        await alias(hub, identifiedId1, identifiedId2)

        // Get pairings of person distinctIds and the events associated with them
        const eventsByPerson = await getEventsByPerson(hub)

        // There should just be one person, to which all events are associated
        expect(eventsByPerson).toEqual([
            [
                expect.arrayContaining([anonymousId, identifiedId1, identifiedId2]),
                ['$identify', 'some event', '$identify', '$create_alias'],
            ],
        ])

        // Make sure there is one identified person
        const persons = await hub.db.fetchPersons()
        expect(persons.map((person) => person.is_identified)).toEqual([true])
    })

    test('we can alias an anonymous person to an identified person', async () => {
        const anonymousId = 'anonymous_id'
        const initialDistinctId = 'initial_distinct_id'

        // Identify one person, then become anonymous
        await identify(hub, initialDistinctId)
        state.currentDistinctId = anonymousId
        await capture(hub, 'anonymous event')

        // Then try to alias them
        await alias(hub, anonymousId, initialDistinctId)

        // Get pairings of person distinctIds and the events associated with them
        const eventsByPerson = await getEventsByPerson(hub)

        // There should just be one person, to which all events are associated
        expect(eventsByPerson).toEqual([
            [
                [initialDistinctId, anonymousId],
                ['$identify', 'anonymous event', '$create_alias'],
            ],
        ])

        // Make sure there is one identified person
        const persons = await hub.db.fetchPersons()
        expect(persons.map((person) => person.is_identified)).toEqual([true])
    })

    test('we can alias an identified person to an anonymous person', async () => {
        const anonymousId = 'anonymous_id'
        const initialDistinctId = 'initial_distinct_id'

        // Identify one person, then become anonymous
        await identify(hub, initialDistinctId)
        state.currentDistinctId = anonymousId
        await capture(hub, 'anonymous event')

        // Then try to alias them
        await alias(hub, initialDistinctId, anonymousId)

        // Get pairings of person distinctIds and the events associated with them
        const eventsByPerson = await getEventsByPerson(hub)

        // There should just be one person, to which all events are associated
        expect(eventsByPerson).toEqual([
            [
                [initialDistinctId, anonymousId],
                ['$identify', 'anonymous event', '$create_alias'],
            ],
        ])

        // Make sure there is one identified person
        const persons = await hub.db.fetchPersons()
        expect(persons.map((person) => person.is_identified)).toEqual([true])
    })

    test('we can alias an anonymous person to an anonymous person', async () => {
        const anonymous1 = 'anonymous-1'
        const anonymous2 = 'anonymous-2'

        // Identify one person, then become anonymous
        state.currentDistinctId = anonymous1
        await capture(hub, 'anonymous event 1')
        state.currentDistinctId = anonymous2
        await capture(hub, 'anonymous event 2')

        // Then try to alias them
        await alias(hub, anonymous1, anonymous2)

        // Get pairings of person distinctIds and the events associated with them
        const eventsByPerson = await getEventsByPerson(hub)

        // There should just be one person, to which all events are associated
        expect(eventsByPerson).toEqual([
            [
                [anonymous1, anonymous2],
                ['anonymous event 1', 'anonymous event 2', '$create_alias'],
            ],
        ])

        // Make sure there is one identified person
        const persons = await hub.db.fetchPersons()
        expect(persons.map((person) => person.is_identified)).toEqual([true])
    })

    test('we can alias two non-existent persons', async () => {
        const anonymous1 = 'anonymous-1'
        const anonymous2 = 'anonymous-2'

        // Then try to alias them
        state.currentDistinctId = anonymous1
        await alias(hub, anonymous2, anonymous1)

        // Get pairings of person distinctIds and the events associated with them
        const eventsByPerson = await getEventsByPerson(hub)

        // There should just be one person, to which all events are associated
        expect(eventsByPerson).toEqual([[[anonymous1, anonymous2], ['$create_alias']]])

        const persons = await hub.db.fetchPersons()
        expect(persons.map((person) => person.is_identified)).toEqual([true])
    })
})

test('team event_properties', async () => {
    expect(await hub.db.fetchEventDefinitions()).toEqual([])
    expect(await hub.db.fetchEventProperties()).toEqual([])
    expect(await hub.db.fetchPropertyDefinitions()).toEqual([])

    await processEvent(
        'xxx',
        '127.0.0.1',
        '',
        { event: 'purchase', properties: { price: 299.99, name: 'AirPods Pro' } } as any as PluginEvent,
        team.id,
        now,
        new UUIDT().toString()
    )

    team = await getFirstTeam(hub)

    expect(await hub.db.fetchEventDefinitions()).toEqual([
        {
            id: expect.any(String),
            name: 'purchase',
            query_usage_30_day: null,
            team_id: 2,
            volume_30_day: null,
            created_at: expect.any(String),
            last_seen_at: expect.any(String),
        },
    ])
    expect(await hub.db.fetchPropertyDefinitions()).toEqual([
        {
            id: expect.any(String),
            is_numerical: false,
            name: '$ip',
            property_type: 'String',
            property_type_format: null,
            query_usage_30_day: null,
            team_id: 2,
            volume_30_day: null,
            type: PropertyDefinitionTypeEnum.Event,
            group_type_index: null,
        },
        {
            id: expect.any(String),
            is_numerical: false,
            name: 'name',
            property_type: 'String',
            property_type_format: null,
            query_usage_30_day: null,
            team_id: 2,
            volume_30_day: null,
            type: PropertyDefinitionTypeEnum.Event,
            group_type_index: null,
        },
        {
            id: expect.any(String),
            is_numerical: true,
            name: 'price',
            property_type: 'Numeric',
            property_type_format: null,
            query_usage_30_day: null,
            team_id: 2,
            volume_30_day: null,
            type: PropertyDefinitionTypeEnum.Event,
            group_type_index: null,
        },
    ])

    // flushed every minute normally, triggering flush now, it's tested elsewhere
    expect(await hub.db.fetchEventProperties()).toEqual([
        {
            id: expect.any(Number),
            event: 'purchase',
            property: '$ip',
            team_id: 2,
        },
        {
            id: expect.any(Number),
            event: 'purchase',
            property: 'name',
            team_id: 2,
        },
        {
            id: expect.any(Number),
            event: 'purchase',
            property: 'price',
            team_id: 2,
        },
    ])
})

test('event name object json', async () => {
    await processEvent(
        'xxx',
        '',
        '',
        { event: { 'event name': 'as object' }, properties: {} } as any as PluginEvent,
        team.id,
        now,
        new UUIDT().toString()
    )
    const [event] = await hub.db.fetchEvents()
    expect(event.event).toEqual('{"event name":"as object"}')
})

test('event name array json', async () => {
    await processEvent(
        'xxx',
        '',
        '',
        { event: ['event name', 'a list'], properties: {} } as any as PluginEvent,
        team.id,
        now,
        new UUIDT().toString()
    )
    const [event] = await hub.db.fetchEvents()
    expect(event.event).toEqual('["event name","a list"]')
})

test('long event name substr', async () => {
    await processEvent(
        'xxx',
        '',
        '',
        { event: 'E'.repeat(300), properties: { price: 299.99, name: 'AirPods Pro' } } as any as PluginEvent,
        team.id,
        DateTime.utc(),
        new UUIDT().toString()
    )

    const [event] = await hub.db.fetchEvents()
    expect(event.event?.length).toBe(200)
})

describe('validates eventUuid', () => {
    test('invalid uuid string returns an error', async () => {
        const pluginEvent: PluginEvent = {
            distinct_id: 'i_am_a_distinct_id',
            site_url: '',
            team_id: team.id,
            timestamp: DateTime.utc().toISO(),
            now: now.toUTC().toISO(),
            ip: '',
            uuid: 'i_am_not_a_uuid',
            event: 'eVeNt',
            properties: { price: 299.99, name: 'AirPods Pro' },
        }

        const runner = new EventPipelineRunner(hub, pluginEvent)
        const result = await runner.runEventPipeline(pluginEvent)

        expect(result.error).toBeDefined()
        expect(result.error).toEqual('Not a valid UUID: "i_am_not_a_uuid"')
    })
    test('null value in eventUUID returns an error', async () => {
        const pluginEvent: PluginEvent = {
            distinct_id: 'i_am_a_distinct_id',
            site_url: '',
            team_id: team.id,
            timestamp: DateTime.utc().toISO(),
            now: now.toUTC().toISO(),
            ip: '',
            uuid: null as any,
            event: 'eVeNt',
            properties: { price: 299.99, name: 'AirPods Pro' },
        }

        const runner = new EventPipelineRunner(hub, pluginEvent)
        const result = await runner.runEventPipeline(pluginEvent)

        expect(result.error).toBeDefined()
        expect(result.error).toEqual('Not a valid UUID: "null"')
    })
})

test('any event can do $set on props (user exists)', async () => {
    await createPerson(hub, team, ['distinct_id1'])

    await processEvent(
        'distinct_id1',
        '',
        '',
        {
            event: 'some_event',
            properties: {
                token: team.api_token,
                distinct_id: 'distinct_id1',
                $set: { a_prop: 'test-1', c_prop: 'test-1' },
            },
        } as any as PluginEvent,
        team.id,
        now,
        new UUIDT().toString()
    )

    expect((await hub.db.fetchEvents()).length).toBe(1)

    const [event] = await hub.db.fetchEvents()
    expect(event.properties['$set']).toEqual({ a_prop: 'test-1', c_prop: 'test-1' })

    const [person] = await hub.db.fetchPersons()
    expect(await hub.db.fetchDistinctIdValues(person)).toEqual(['distinct_id1'])
    expect(person.properties).toEqual({ a_prop: 'test-1', c_prop: 'test-1' })
})

test('any event can do $set on props (new user)', async () => {
    const uuid = new UUIDT().toString()

    await processEvent(
        'distinct_id1',
        '',
        '',
        {
            event: 'some_event',
            properties: {
                token: team.api_token,
                distinct_id: 'distinct_id1',
                $set: { a_prop: 'test-1', c_prop: 'test-1' },
            },
        } as any as PluginEvent,
        team.id,
        now,
        uuid
    )

    expect((await hub.db.fetchEvents()).length).toBe(1)

    const [event] = await hub.db.fetchEvents()
    expect(event.properties['$set']).toEqual({ a_prop: 'test-1', c_prop: 'test-1' })

    const [person] = await hub.db.fetchPersons()
    expect(await hub.db.fetchDistinctIdValues(person)).toEqual(['distinct_id1'])
    expect(person.properties).toEqual({ $creator_event_uuid: uuid, a_prop: 'test-1', c_prop: 'test-1' })
})

test('any event can do $set_once on props', async () => {
    await createPerson(hub, team, ['distinct_id1'])

    await processEvent(
        'distinct_id1',
        '',
        '',
        {
            event: 'some_event',
            properties: {
                token: team.api_token,
                distinct_id: 'distinct_id1',
                $set_once: { a_prop: 'test-1', c_prop: 'test-1' },
            },
        } as any as PluginEvent,
        team.id,
        now,
        new UUIDT().toString()
    )

    expect((await hub.db.fetchEvents()).length).toBe(1)

    const [event] = await hub.db.fetchEvents()
    expect(event.properties['$set_once']).toEqual({ a_prop: 'test-1', c_prop: 'test-1' })

    const [person] = await hub.db.fetchPersons()
    expect(await hub.db.fetchDistinctIdValues(person)).toEqual(['distinct_id1'])
    expect(person.properties).toEqual({ a_prop: 'test-1', c_prop: 'test-1' })

    await processEvent(
        'distinct_id1',
        '',
        '',
        {
            event: 'some_other_event',
            properties: {
                token: team.api_token,
                distinct_id: 'distinct_id1',
                $set_once: { a_prop: 'test-2', b_prop: 'test-2b' },
            },
        } as any as PluginEvent,
        team.id,
        now,
        new UUIDT().toString()
    )
    expect((await hub.db.fetchEvents()).length).toBe(2)
    const [person2] = await hub.db.fetchPersons()
    expect(person2.properties).toEqual({ a_prop: 'test-1', b_prop: 'test-2b', c_prop: 'test-1' })
})

test('$set and $set_once', async () => {
    const uuid = new UUIDT().toString()
    await processEvent(
        'distinct_id1',
        '',
        '',
        {
            event: 'some_event',
            properties: {
                token: team.api_token,
                distinct_id: 'distinct_id1',
                $set: { key1: 'value1', key2: 'value2', key3: 'value4' },
                $set_once: { key1_once: 'value1', key2_once: 'value2', key3_once: 'value4' },
            },
        } as any as PluginEvent,
        team.id,
        now,
        uuid
    )

    expect((await hub.db.fetchEvents()).length).toBe(1)

    const [person] = await hub.db.fetchPersons()
    expect(await hub.db.fetchDistinctIdValues(person)).toEqual(['distinct_id1'])
    expect(person.properties).toEqual({
        $creator_event_uuid: uuid,
        key1: 'value1',
        key2: 'value2',
        key3: 'value4',
        key1_once: 'value1',
        key2_once: 'value2',
        key3_once: 'value4',
    })
})

test('groupidentify', async () => {
    await createPerson(hub, team, ['distinct_id1'])

    await processEvent(
        'distinct_id1',
        '',
        '',
        {
            event: '$groupidentify',
            properties: {
                token: team.api_token,
                distinct_id: 'distinct_id1',
                $group_type: 'organization',
                $group_key: 'org::5',
                $group_set: {
                    foo: 'bar',
                },
            },
        } as any as PluginEvent,
        team.id,
        now,
        new UUIDT().toString()
    )

    expect((await hub.db.fetchEvents()).length).toBe(1)
    await delayUntilEventIngested(() => hub.db.fetchClickhouseGroups(), 1)

    const [clickhouseGroup] = await hub.db.fetchClickhouseGroups()
    expect(clickhouseGroup).toEqual({
        group_key: 'org::5',
        group_properties: JSON.stringify({ foo: 'bar' }),
        group_type_index: 0,
        team_id: team.id,
        created_at: expect.any(String),
    })

    const group = await hub.db.fetchGroup(team.id, 0, 'org::5')
    expect(group).toEqual({
        id: expect.any(Number),
        team_id: team.id,
        group_type_index: 0,
        group_key: 'org::5',
        group_properties: { foo: 'bar' },
        created_at: now,
        properties_last_updated_at: {},
        properties_last_operation: {},
        version: 1,
    })
})

test('groupidentify without group_type ingests event', async () => {
    await createPerson(hub, team, ['distinct_id1'])

    await processEvent(
        'distinct_id1',
        '',
        '',
        {
            event: '$groupidentify',
            properties: {
                token: team.api_token,
                distinct_id: 'distinct_id1',
                $group_key: 'org::5',
                $group_set: {
                    foo: 'bar',
                },
            },
        } as any as PluginEvent,
        team.id,
        now,
        new UUIDT().toString()
    )

    expect((await hub.db.fetchEvents()).length).toBe(1)
})

test('$groupidentify updating properties', async () => {
    const next: DateTime = now.plus({ minutes: 1 })

    await createPerson(hub, team, ['distinct_id1'])
    await hub.db.insertGroup(team.id, 0, 'org::5', { a: 1, b: 2 }, now, {}, {}, 1)

    await processEvent(
        'distinct_id1',
        '',
        '',
        {
            event: '$groupidentify',
            properties: {
                token: team.api_token,
                distinct_id: 'distinct_id1',
                $group_type: 'organization',
                $group_key: 'org::5',
                $group_set: {
                    foo: 'bar',
                    a: 3,
                },
            },
        } as any as PluginEvent,
        team.id,
        next,
        new UUIDT().toString()
    )

    expect((await hub.db.fetchEvents()).length).toBe(1)
    await delayUntilEventIngested(() => hub.db.fetchClickhouseGroups(), 1)

    const [clickhouseGroup] = await hub.db.fetchClickhouseGroups()
    expect(clickhouseGroup).toEqual({
        group_key: 'org::5',
        group_properties: JSON.stringify({ a: 3, b: 2, foo: 'bar' }),
        group_type_index: 0,
        team_id: team.id,
        created_at: expect.any(String),
    })

    const group = await hub.db.fetchGroup(team.id, 0, 'org::5')
    expect(group).toEqual({
        id: expect.any(Number),
        team_id: team.id,
        group_type_index: 0,
        group_key: 'org::5',
        group_properties: { a: 3, b: 2, foo: 'bar' },
        created_at: now,
        properties_last_updated_at: {},
        properties_last_operation: {},
        version: 2,
    })
})

test('person and group properties on events', async () => {
    await createPerson(hub, team, ['distinct_id1'], { pineapple: 'on', pizza: 1 })

    await processEvent(
        'distinct_id1',
        '',
        '',
        {
            event: '$groupidentify',
            properties: {
                token: team.api_token,
                distinct_id: 'distinct_id1',
                $group_type: 'organization',
                $group_key: 'org:5',
                $group_set: {
                    foo: 'bar',
                },
            },
        } as any as PluginEvent,
        team.id,
        now,
        new UUIDT().toString()
    )
    await processEvent(
        'distinct_id1',
        '',
        '',
        {
            event: '$groupidentify',
            properties: {
                token: team.api_token,
                distinct_id: 'distinct_id1',
                $group_type: 'second',
                $group_key: 'second_key',
                $group_set: {
                    pineapple: 'yummy',
                },
            },
        } as any as PluginEvent,
        team.id,
        now,
        new UUIDT().toString()
    )
    await processEvent(
        'distinct_id1',
        '',
        '',
        {
            event: 'test event',
            properties: {
                token: team.api_token,
                distinct_id: 'distinct_id1',
                $set: { new: 5 },
                $group_0: 'org:5',
                $group_1: 'second_key',
            },
        } as any as PluginEvent,
        team.id,
        now,
        new UUIDT().toString()
    )

    const events = await hub.db.fetchEvents()
    const event = [...events].find((e: any) => e['event'] === 'test event')
    expect(event?.person_properties).toEqual({ pineapple: 'on', pizza: 1, new: 5 })
    expect(event?.group0_properties).toEqual({ foo: 'bar' })
    expect(event?.group1_properties).toEqual({ pineapple: 'yummy' })
})

test('set and set_once on the same key', async () => {
    await createPerson(hub, team, ['distinct_id1'])

    await processEvent(
        'distinct_id1',
        '',
        '',
        {
            event: 'some_event',
            properties: {
                token: team.api_token,
                distinct_id: 'distinct_id1',
                $set: { a_prop: 'test-set' },
                $set_once: { a_prop: 'test-set_once' },
            },
        } as any as PluginEvent,
        team.id,
        now,
        new UUIDT().toString()
    )
    expect((await hub.db.fetchEvents()).length).toBe(1)

    const [event] = await hub.db.fetchEvents()
    expect(event.properties['$set']).toEqual({ a_prop: 'test-set' })
    expect(event.properties['$set_once']).toEqual({ a_prop: 'test-set_once' })

    const [person] = await hub.db.fetchPersons()
    expect(await hub.db.fetchDistinctIdValues(person)).toEqual(['distinct_id1'])
    expect(person.properties).toEqual({ a_prop: 'test-set' })
})

test('$unset person property', async () => {
    await createPerson(hub, team, ['distinct_id1'], { a: 1, b: 2, c: 3 })

    await processEvent(
        'distinct_id1',
        '',
        '',
        {
            event: 'some_event',
            properties: {
                token: team.api_token,
                distinct_id: 'distinct_id1',
                $unset: ['a', 'c'],
            },
        } as any as PluginEvent,
        team.id,
        now,
        new UUIDT().toString()
    )
    expect((await hub.db.fetchEvents()).length).toBe(1)

    const [event] = await hub.db.fetchEvents()
    expect(event.properties['$unset']).toEqual(['a', 'c'])

    const [person] = await hub.db.fetchPersons()
    expect(await hub.db.fetchDistinctIdValues(person)).toEqual(['distinct_id1'])
    expect(person.properties).toEqual({ b: 2 })
})

test('$unset person empty set ignored', async () => {
    await createPerson(hub, team, ['distinct_id1'], { a: 1, b: 2, c: 3 })

    await processEvent(
        'distinct_id1',
        '',
        '',
        {
            event: 'some_event',
            properties: {
                token: team.api_token,
                distinct_id: 'distinct_id1',
                $unset: {},
            },
        } as any as PluginEvent,
        team.id,
        now,
        new UUIDT().toString()
    )
    expect((await hub.db.fetchEvents()).length).toBe(1)

    const [event] = await hub.db.fetchEvents()
    expect(event.properties['$unset']).toEqual({})

    const [person] = await hub.db.fetchPersons()
    expect(await hub.db.fetchDistinctIdValues(person)).toEqual(['distinct_id1'])
    expect(person.properties).toEqual({ a: 1, b: 2, c: 3 })
})

describe('ingestion in any order', () => {
    const ts0: DateTime = now
    const ts1: DateTime = now.plus({ minutes: 1 })
    const ts2: DateTime = now.plus({ minutes: 2 })
    const ts3: DateTime = now.plus({ minutes: 3 })
    // key encodes when the value is updated, e.g. s0 means only set call for the 0th event
    // s03o23 means via a set in events number 0 and 3 plus via set_once on 2nd and 3rd event
    // the value corresponds to which call updated it + random letter (same letter for the same key)
    // the letter is for verifying we update the right key only
    const set0: Properties = { s0123o0123: 's0a', s02o13: 's0b', s013: 's0e' }
    const setOnce0: Properties = { s0123o0123: 'o0a', s13o02: 'o0g', o023: 'o0f' }
    const set1: Properties = { s0123o0123: 's1a', s13o02: 's1g', s1: 's1c', s013: 's1e' }
    const setOnce1: Properties = { s0123o0123: 'o1a', s02o13: 'o1b', o1: 'o1d' }
    const set2: Properties = { s0123o0123: 's2a', s02o13: 's2b' }
    const setOnce2: Properties = { s0123o0123: 'o2a', s13o02: 'o2g', o023: 'o2f' }
    const set3: Properties = { s0123o0123: 's3a', s13o02: 's3g', s013: 's3e' }
    const setOnce3: Properties = { s0123o0123: 'o3a', s02o13: 'o3b', o023: 'o3f' }

    beforeEach(async () => {
        await createPerson(hub, team, ['distinct_id1'])
    })

    async function verifyPersonPropertiesSetCorrectly() {
        expect((await hub.db.fetchEvents()).length).toBe(4)

        const [person] = await hub.db.fetchPersons()
        expect(await hub.db.fetchDistinctIdValues(person)).toEqual(['distinct_id1'])
        expect(person.properties).toEqual({
            s0123o0123: 's3a',
            s02o13: 's2b',
            s1: 's1c',
            o1: 'o1d',
            s013: 's3e',
            o023: 'o0f',
            s13o02: 's3g',
        })
        expect(person.version).toEqual(4)
    }

    async function runProcessEvent(set: Properties, setOnce: Properties, ts: DateTime) {
        await processEvent(
            'distinct_id1',
            '',
            '',
            {
                event: 'some_event',
                properties: {
                    $set: set,
                    $set_once: setOnce,
                },
            } as any as PluginEvent,
            team.id,
            ts,
            new UUIDT().toString()
        )
    }

    async function ingest0() {
        await runProcessEvent(set0, setOnce0, ts0)
    }
    async function ingest1() {
        await runProcessEvent(set1, setOnce1, ts1)
    }
    async function ingest2() {
        await runProcessEvent(set2, setOnce2, ts2)
    }
    async function ingest3() {
        await runProcessEvent(set3, setOnce3, ts3)
    }

    test('ingestion in order', async () => {
        await ingest0()
        await ingest1()
        await ingest2()
        await ingest3()
        await verifyPersonPropertiesSetCorrectly()
    })
})<|MERGE_RESOLUTION|>--- conflicted
+++ resolved
@@ -36,12 +36,9 @@
     createSessionRecordingEvent,
     createSessionReplayEvent,
     EventsProcessor,
-<<<<<<< HEAD
-=======
     gatherConsoleLogEvents,
     getTimestampsFrom,
     SummarizedSessionRecordingEvent,
->>>>>>> 8759f287
 } from '../../src/worker/ingestion/process-event'
 import { delayUntilEventIngested, resetTestDatabaseClickhouse } from '../helpers/clickhouse'
 import { resetKafka } from '../helpers/kafka'
