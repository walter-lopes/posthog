--- conflicted
+++ resolved
@@ -44,13 +44,8 @@
     specifier: ^1.7.0
     version: 1.7.0
   '@posthog/hogvm':
-<<<<<<< HEAD
-    specifier: ^1.0.12
-    version: 1.0.12
-=======
     specifier: ^1.0.14
     version: 1.0.14
->>>>>>> 08fb9a41
   '@posthog/plugin-scaffold':
     specifier: 1.4.4
     version: 1.4.4
@@ -3115,13 +3110,8 @@
     engines: {node: '>=12'}
     dev: false
 
-<<<<<<< HEAD
-  /@posthog/hogvm@1.0.12:
-    resolution: {integrity: sha512-S8kO3X3BAfLp3SzluRmmST6aII+G2kYjGXC7373XPHIghGpFNlNq1gpllYvDjjGM2yVQbOBLzi5UvlzK0nG6rw==}
-=======
   /@posthog/hogvm@1.0.14:
     resolution: {integrity: sha512-mIdVcKGnJUqgfwnn/urNLZwkZtWMLIjsEmqtGUOX8Kw++log4QuBIvMf1eYY1yeVI4hC9oldr1GJttltwRAv5g==}
->>>>>>> 08fb9a41
     dev: false
 
   /@posthog/plugin-scaffold@1.4.4:
