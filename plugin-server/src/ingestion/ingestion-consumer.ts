import { Message, MessageHeader } from 'node-rdkafka'
import { Counter, Histogram } from 'prom-client'

import { HogTransformerService } from '../cdp/hog-transformations/hog-transformer.service'
import { BatchConsumer, startBatchConsumer } from '../kafka/batch-consumer'
import { createRdConnectionConfigFromEnvVars } from '../kafka/config'
import { KafkaProducerWrapper } from '../kafka/producer'
import { IngestionOverflowMode } from '../main/ingestion-queues/batch-processing/each-batch-ingestion'
import { ingestionOverflowingMessagesTotal } from '../main/ingestion-queues/batch-processing/metrics'
import { addSentryBreadcrumbsEventListeners } from '../main/ingestion-queues/kafka-metrics'
import {
    eventDroppedCounter,
    ingestionPartitionKeyOverflowed,
    latestOffsetTimestampGauge,
    setUsageInNonPersonEventsCounter,
} from '../main/ingestion-queues/metrics'
import { runInstrumentedFunction } from '../main/utils'
import { Hub, PipelineEvent, PluginServerService, PluginsServerConfig } from '../types'
import { normalizeEvent } from '../utils/event'
import { parseJSON } from '../utils/json-parse'
import { logger } from '../utils/logger'
import { captureException } from '../utils/posthog'
<<<<<<< HEAD
import { status } from '../utils/status'
import { EventDroppedError, EventPipelineRunnerV2 } from './event-pipeline-runner/event-pipeline-runner'
=======
import { retryIfRetriable } from '../utils/retries'
import { UUIDT } from '../utils/utils'
import { EventPipelineResult, EventPipelineRunner } from '../worker/ingestion/event-pipeline/runner'
>>>>>>> 6af80441
import { MemoryRateLimiter } from './utils/overflow-detector'
// Must require as `tsc` strips unused `import` statements and just requiring this seems to init some globals
require('@sentry/tracing')

const histogramKafkaBatchSize = new Histogram({
    name: 'ingestion_batch_size',
    help: 'The size of the batches we are receiving from Kafka',
    buckets: [0, 50, 100, 250, 500, 750, 1000, 1500, 2000, 3000, Infinity],
})

const histogramKafkaBatchSizeKb = new Histogram({
    name: 'ingestion_batch_size_kb',
    help: 'The size in kb of the batches we are receiving from Kafka',
    buckets: [0, 128, 512, 1024, 5120, 10240, 20480, 51200, 102400, 204800, Infinity],
})

const forcedOverflowEventsCounter = new Counter({
    name: 'ingestion_forced_overflow_events_total',
    help: 'Number of events that were routed to overflow because they matched the force overflow tokens list',
})

type IncomingEvent = { message: Message; event: PipelineEvent }

type IncomingEventsByDistinctId = {
    [key: string]: IncomingEvent[]
}

const PERSON_EVENTS = new Set(['$set', '$identify', '$create_alias', '$merge_dangerously', '$groupidentify'])
const KNOWN_SET_EVENTS = new Set([
    '$feature_interaction',
    '$feature_enrollment_update',
    'survey dismissed',
    'survey sent',
])

export class IngestionConsumer {
    protected name = 'ingestion-consumer'
    protected groupId: string
    protected topic: string
    protected dlqTopic: string
    protected overflowTopic?: string
    protected testingTopic?: string

    batchConsumer?: BatchConsumer
    isStopping = false
    protected heartbeat = () => {}
    protected promises: Set<Promise<any>> = new Set()
    protected kafkaProducer?: KafkaProducerWrapper
    protected kafkaOverflowProducer?: KafkaProducerWrapper
    public hogTransformer: HogTransformerService
    private overflowRateLimiter: MemoryRateLimiter
    private ingestionWarningLimiter: MemoryRateLimiter
    private tokensToDrop: string[] = []
    private tokenDistinctIdsToDrop: string[] = []
    private tokenDistinctIdsToSkipPersons: string[] = []
    private tokensToForceOverflow: string[] = []

    constructor(
        private hub: Hub,
        overrides: Partial<
            Pick<
                PluginsServerConfig,
                | 'INGESTION_CONSUMER_GROUP_ID'
                | 'INGESTION_CONSUMER_CONSUME_TOPIC'
                | 'INGESTION_CONSUMER_OVERFLOW_TOPIC'
                | 'INGESTION_CONSUMER_DLQ_TOPIC'
                | 'INGESTION_CONSUMER_TESTING_TOPIC'
            >
        > = {}
    ) {
        // The group and topic are configurable allowing for multiple ingestion consumers to be run in parallel
        this.groupId = overrides.INGESTION_CONSUMER_GROUP_ID ?? hub.INGESTION_CONSUMER_GROUP_ID
        this.topic = overrides.INGESTION_CONSUMER_CONSUME_TOPIC ?? hub.INGESTION_CONSUMER_CONSUME_TOPIC
        this.overflowTopic = overrides.INGESTION_CONSUMER_OVERFLOW_TOPIC ?? hub.INGESTION_CONSUMER_OVERFLOW_TOPIC
        this.dlqTopic = overrides.INGESTION_CONSUMER_DLQ_TOPIC ?? hub.INGESTION_CONSUMER_DLQ_TOPIC
        this.tokensToDrop = hub.DROP_EVENTS_BY_TOKEN.split(',').filter((x) => !!x)
        this.tokenDistinctIdsToDrop = hub.DROP_EVENTS_BY_TOKEN_DISTINCT_ID.split(',').filter((x) => !!x)
        this.tokenDistinctIdsToSkipPersons = hub.SKIP_PERSONS_PROCESSING_BY_TOKEN_DISTINCT_ID.split(',').filter(
            (x) => !!x
        )
        this.tokensToForceOverflow = hub.INGESTION_FORCE_OVERFLOW_TOKENS.split(',').filter((x) => !!x)
        this.testingTopic = overrides.INGESTION_CONSUMER_TESTING_TOPIC ?? hub.INGESTION_CONSUMER_TESTING_TOPIC

        this.name = `ingestion-consumer-${this.topic}`
        this.overflowRateLimiter = new MemoryRateLimiter(
            this.hub.EVENT_OVERFLOW_BUCKET_CAPACITY,
            this.hub.EVENT_OVERFLOW_BUCKET_REPLENISH_RATE
        )

        this.ingestionWarningLimiter = new MemoryRateLimiter(1, 1.0 / 3600)
        this.hogTransformer = new HogTransformerService(hub)
    }

    public get service(): PluginServerService {
        return {
            id: this.name,
            onShutdown: async () => await this.stop(),
            healthcheck: () => this.isHealthy() ?? false,
            batchConsumer: this.batchConsumer,
        }
    }

    public async start(): Promise<void> {
        await Promise.all([
            this.hogTransformer.start(),
            KafkaProducerWrapper.create(this.hub).then((producer) => {
                this.kafkaProducer = producer
                this.kafkaProducer.producer.connect()
            }),
            // TRICKY: When we produce overflow events they are back to the kafka we are consuming from
            KafkaProducerWrapper.create(this.hub, 'consumer').then((producer) => {
                this.kafkaOverflowProducer = producer
                this.kafkaOverflowProducer.producer.connect()
            }),
            this.startKafkaConsumer({
                topic: this.topic,
                groupId: this.groupId,
                handleBatch: async (messages) => this.handleKafkaBatch(messages),
            }),
        ])
    }

    public async stop(): Promise<void> {
        logger.info('🔁', `${this.name} - stopping`)
        this.isStopping = true

        // Mark as stopping so that we don't actually process any more incoming messages, but still keep the process alive
        logger.info('🔁', `${this.name} - stopping batch consumer`)
        await this.batchConsumer?.stop()
        logger.info('🔁', `${this.name} - stopping kafka producer`)
        await this.kafkaProducer?.disconnect()
        logger.info('🔁', `${this.name} - stopping kafka overflow producer`)
        await this.kafkaOverflowProducer?.disconnect()
        logger.info('🔁', `${this.name} - stopping hog transformer`)
        await this.hogTransformer.stop()
        logger.info('👍', `${this.name} - stopped!`)
    }

    public isHealthy() {
        return this.batchConsumer?.isHealthy()
    }

    private scheduleWork<T>(promise: Promise<T>): Promise<T> {
        this.promises.add(promise)
        void promise.finally(() => this.promises.delete(promise))
        return promise
    }

    private runInstrumented<T>(name: string, func: () => Promise<T>): Promise<T> {
        return runInstrumentedFunction<T>({ statsKey: `ingestionConsumer.${name}`, func })
    }

    public async handleKafkaBatch(messages: Message[]) {
        const parsedMessages = await this.runInstrumented('parseKafkaMessages', () => this.parseKafkaBatch(messages))

        await this.runInstrumented('processBatch', async () => {
            await Promise.all(
                Object.values(parsedMessages).map(async (x) => {
                    return await this.runInstrumented('processEventsForDistinctId', () =>
                        this.processEventsForDistinctId(x)
                    )
                })
            )
        })

        logger.debug('🔁', `Waiting for promises`, { promises: this.promises.size })
        await this.runInstrumented('awaitScheduledWork', () => Promise.all(this.promises))
        logger.debug('🔁', `Processed batch`)

        for (const message of messages) {
            if (message.timestamp) {
                latestOffsetTimestampGauge
                    .labels({ partition: message.partition, topic: message.topic, groupId: this.groupId })
                    .set(message.timestamp)
            }
        }
    }

    private async processEventsForDistinctId(incomingEvents: IncomingEvent[]): Promise<void> {
        // Process every message sequentially, stash promises to await on later
        for (const { message, event } of incomingEvents) {
            // Track $set usage in events that aren't known to use it, before ingestion adds anything there
            if (
                event.properties &&
                !PERSON_EVENTS.has(event.event) &&
                !KNOWN_SET_EVENTS.has(event.event) &&
                ('$set' in event.properties || '$set_once' in event.properties || '$unset' in event.properties)
            ) {
                setUsageInNonPersonEventsCounter.inc()
            }

            let runner: EventPipelineRunnerV2 | undefined

            try {
                logger.debug('🔁', `Processing event`, {
                    event,
                })

                if (this.testingTopic) {
                    void this.scheduleWork(this.emitToTestingTopic([message]))
                    continue
                }

                const eventKey = `${event.token}:${event.distinct_id}`
                // Check if this token is in the force overflow list
                const shouldForceOverflow = event.token && this.tokensToForceOverflow.includes(event.token)

                // Check the rate limiter and emit to overflow if necessary
                const isBelowRateLimit = this.overflowRateLimiter.consume(eventKey, 1, message.timestamp)

                if (this.overflowEnabled() && (shouldForceOverflow || !isBelowRateLimit)) {
                    logger.debug('🔁', `Sending to overflow`, {
                        event,
                        reason: shouldForceOverflow ? 'force_overflow_token' : 'rate_limit',
                    })
                    ingestionPartitionKeyOverflowed.labels(`${event.team_id ?? event.token}`).inc()

                    if (shouldForceOverflow) {
                        forcedOverflowEventsCounter.inc()
                    } else if (this.ingestionWarningLimiter.consume(eventKey, 1)) {
                        logger.warn('🪣', `Local overflow detection triggered on key ${eventKey}`)
                    }

                    // NOTE: If we are forcing to overflow we typically want to keep the partition key
                    // If the event is marked for skipping persons however locality doesn't matter so we would rather have the higher throughput
                    // of random partitioning.
                    const preserveLocality =
                        shouldForceOverflow && !this.shouldSkipPerson(event.token, event.distinct_id) ? true : undefined

                    void this.scheduleWork(this.emitToOverflow([message], preserveLocality))
                    continue
                }

<<<<<<< HEAD
                runner = this.getEventPipelineRunner(event)
                await runner.run()
=======
                const result = await this.runInstrumented('runEventPipeline', () => this.runEventPipeline(event))

                logger.debug('🔁', `Processed event`, {
                    event,
                })

                // This contains the Kafka producer ACKs & message promises, to avoid blocking after every message.
                result.ackPromises?.forEach((promise) => {
                    void this.scheduleWork(
                        promise.catch(async (error) => {
                            await this.handleProcessingError(error, message, event)
                        })
                    )
                })
>>>>>>> 6af80441
            } catch (error) {
                // NOTE: If we error at this point we want to handle it gracefully and continue to process the scheduled promises
                await this.handleProcessingError(error, message, event)
            }

            runner?.getPromises().forEach((promise) => {
                // Schedule each promise with their own error handling
                // That way if all fail with ignoreable errors we continue but if any one fails with an unexpected error we can crash out
                this.scheduleWork(promise).catch((error) => {
                    return this.handleProcessingError(error, message, event)
                })
            })
        }
    }

    private getEventPipelineRunner(event: PipelineEvent): EventPipelineRunnerV2 {
        // Mostly a helper method for testing
        return new EventPipelineRunnerV2(this.hub, event, this.hogTransformer)
    }

    private parseKafkaBatch(messages: Message[]): Promise<IncomingEventsByDistinctId> {
        const batches: IncomingEventsByDistinctId = {}

        for (const message of messages) {
            let distinctId: string | undefined
            let token: string | undefined

            // Parse the headers so we can early exit if found and should be dropped
            message.headers?.forEach((header) => {
                if (header.key === 'distinct_id') {
                    distinctId = header.value.toString()
                }
                if (header.key === 'token') {
                    token = header.value.toString()
                }
            })

            if (this.shouldDropEvent(token, distinctId)) {
                this.logDroppedEvent(token, distinctId)
                continue
            }

            // Parse the message payload into the event object
            const { data: dataStr, ...rawEvent } = parseJSON(message.value!.toString())
            const combinedEvent: PipelineEvent = { ...parseJSON(dataStr), ...rawEvent }
            const event: PipelineEvent = normalizeEvent({
                ...combinedEvent,
            })

            // In case the headers were not set we check the parsed message now
            if (this.shouldDropEvent(combinedEvent.token, combinedEvent.distinct_id)) {
                this.logDroppedEvent(combinedEvent.token, combinedEvent.distinct_id)
                continue
            }

            let eventKey = `${event.token}:${event.distinct_id}`

            if (this.shouldSkipPerson(event.token, event.distinct_id)) {
                // If we are skipping person processing, then we can parallelize processing of this event for dramatic performance gains
                eventKey = new UUIDT().toString()
                event.properties = {
                    ...(event.properties ?? {}),
                    $process_person_profile: false,
                }
            }

            // We collect the events grouped by token and distinct_id so that we can process batches in parallel whilst keeping the order of events
            // for a given distinct_id
            if (!batches[eventKey]) {
                batches[eventKey] = []
            }

            batches[eventKey].push({ message, event })
        }

        return Promise.resolve(batches)
    }

    private async startKafkaConsumer(options: {
        topic: string
        groupId: string
        handleBatch: (messages: Message[]) => Promise<void>
    }): Promise<void> {
        this.batchConsumer = await startBatchConsumer({
            ...options,
            connectionConfig: createRdConnectionConfigFromEnvVars(this.hub, 'consumer'),
            autoCommit: true,
            sessionTimeout: this.hub.KAFKA_CONSUMPTION_SESSION_TIMEOUT_MS,
            maxPollIntervalMs: this.hub.KAFKA_CONSUMPTION_MAX_POLL_INTERVAL_MS,
            consumerMaxBytes: this.hub.KAFKA_CONSUMPTION_MAX_BYTES,
            consumerMaxBytesPerPartition: this.hub.KAFKA_CONSUMPTION_MAX_BYTES_PER_PARTITION,
            consumerMaxWaitMs: this.hub.KAFKA_CONSUMPTION_MAX_WAIT_MS,
            consumerErrorBackoffMs: this.hub.KAFKA_CONSUMPTION_ERROR_BACKOFF_MS,
            fetchBatchSize: this.hub.INGESTION_BATCH_SIZE,
            batchingTimeoutMs: this.hub.KAFKA_CONSUMPTION_BATCHING_TIMEOUT_MS,
            topicCreationTimeoutMs: this.hub.KAFKA_TOPIC_CREATION_TIMEOUT_MS,
            topicMetadataRefreshInterval: this.hub.KAFKA_TOPIC_METADATA_REFRESH_INTERVAL_MS,
            eachBatch: async (messages, { heartbeat }) => {
                logger.info('🔁', `${this.name} - handling batch`, {
                    size: messages.length,
                })

                this.heartbeat = heartbeat

                histogramKafkaBatchSize.observe(messages.length)
                histogramKafkaBatchSizeKb.observe(messages.reduce((acc, m) => (m.value?.length ?? 0) + acc, 0) / 1024)

                return await runInstrumentedFunction({
                    statsKey: `ingestionConsumer.handleEachBatch`,
                    sendTimeoutGuardToSentry: false,
                    func: async () => {
                        await options.handleBatch(messages)
                    },
                })
            },
            callEachBatchWhenEmpty: false,
        })

        addSentryBreadcrumbsEventListeners(this.batchConsumer.consumer)

        this.batchConsumer.consumer.on('disconnected', async (err) => {
            if (this.isStopping) {
                return
            }
            // since we can't be guaranteed that the consumer will be stopped before some other code calls disconnect
            // we need to listen to disconnect and make sure we're stopped
            logger.info('🔁', `${this.name} batch consumer disconnected, cleaning up`, { err })
            await this.stop()
        })
    }

    private async handleProcessingError(error: any, message: Message, event: PipelineEvent) {
<<<<<<< HEAD
        if (error instanceof EventDroppedError) {
            // In the case of an EventDroppedError we know that the error was expected and as such we should
            // send it to the DLQ unless the doNotSendToDLQ flag is set
            // We then return as there is nothing else to do

            if (error.doNotSendToDLQ) {
                return
            }
=======
        logger.error('🔥', `Error processing message`, {
            stack: error.stack,
            error: error,
        })
>>>>>>> 6af80441

            try {
                const sentryEventId = captureException(error)
                const headers: MessageHeader[] = message.headers ?? []
                headers.push({ ['sentry-event-id']: sentryEventId })
                headers.push({ ['event-id']: event.uuid })

                await this.kafkaProducer!.produce({
                    topic: this.dlqTopic,
                    value: message.value,
                    key: message.key ?? null, // avoid undefined, just to be safe
                    headers: headers,
                })
            } catch (error) {
<<<<<<< HEAD
                status.error('🔥', `Error pushing to DLQ`, {
                    stack: error.stack,
                    error: error,
                })
=======
                // If we can't send to the DLQ and it's not retriable, just continue. We'll commit the
                // offset and move on.
                if (error?.isRetriable === false) {
                    logger.error('🔥', `Error pushing to DLQ`, {
                        stack: error.stack,
                        error: error,
                    })
                    return
                }

                // If we can't send to the DLQ and it is retriable, raise the error.
>>>>>>> 6af80441
                throw error
            }

            return // EventDroppedError is handled
        }

        // All other errors indicate that something went wrong and we crash out
        captureException(error, {
            tags: { team_id: event.team_id },
            extra: { originalEvent: event },
        })

        throw error
    }

    private logDroppedEvent(token?: string, distinctId?: string) {
        logger.debug('🔁', `Dropped event`, {
            token,
            distinctId,
        })
        eventDroppedCounter
            .labels({
                event_type: 'analytics',
                drop_cause: 'blocked_token',
            })
            .inc()
    }

    private shouldDropEvent(token?: string, distinctId?: string) {
        return (
            (token && this.tokensToDrop.includes(token)) ||
            (token && distinctId && this.tokenDistinctIdsToDrop.includes(`${token}:${distinctId}`))
        )
    }

    private shouldSkipPerson(token?: string, distinctId?: string) {
        return (
            (token && this.tokenDistinctIdsToSkipPersons.includes(token)) ||
            (token && distinctId && this.tokenDistinctIdsToSkipPersons.includes(`${token}:${distinctId}`))
        )
    }
    private overflowEnabled() {
        return (
            !!this.hub.INGESTION_CONSUMER_OVERFLOW_TOPIC &&
            this.hub.INGESTION_CONSUMER_OVERFLOW_TOPIC !== this.topic &&
            !this.testingTopic
        )
    }

    private async emitToOverflow(kafkaMessages: Message[], preservePartitionLocalityOverride?: boolean) {
        const overflowTopic = this.hub.INGESTION_CONSUMER_OVERFLOW_TOPIC
        if (!overflowTopic) {
            throw new Error('No overflow topic configured')
        }

        ingestionOverflowingMessagesTotal.inc(kafkaMessages.length)

        const preservePartitionLocality =
            preservePartitionLocalityOverride !== undefined
                ? preservePartitionLocalityOverride
                : this.hub.INGESTION_OVERFLOW_PRESERVE_PARTITION_LOCALITY
        const overflowMode = preservePartitionLocality
            ? IngestionOverflowMode.Reroute
            : IngestionOverflowMode.RerouteRandomly

        const useRandomPartitioning = overflowMode === IngestionOverflowMode.RerouteRandomly

        await Promise.all(
            kafkaMessages.map((message) =>
                this.kafkaOverflowProducer!.produce({
                    topic: this.overflowTopic!,
                    value: message.value,
                    // ``message.key`` should not be undefined here, but in the
                    // (extremely) unlikely event that it is, set it to ``null``
                    // instead as that behavior is safer.
                    key: useRandomPartitioning ? null : message.key ?? null,
                    headers: message.headers,
                })
            )
        )
    }

    private async emitToTestingTopic(kafkaMessages: Message[]) {
        const testingTopic = this.testingTopic
        if (!testingTopic) {
            throw new Error('No testing topic configured')
        }

        await Promise.all(
            kafkaMessages.map((message) =>
                this.kafkaOverflowProducer!.produce({
                    topic: this.testingTopic!,
                    value: message.value,
                    key: message.key ?? null,
                    headers: message.headers,
                })
            )
        )
    }
}<|MERGE_RESOLUTION|>--- conflicted
+++ resolved
@@ -20,14 +20,8 @@
 import { parseJSON } from '../utils/json-parse'
 import { logger } from '../utils/logger'
 import { captureException } from '../utils/posthog'
-<<<<<<< HEAD
-import { status } from '../utils/status'
+import { UUIDT } from '../utils/utils'
 import { EventDroppedError, EventPipelineRunnerV2 } from './event-pipeline-runner/event-pipeline-runner'
-=======
-import { retryIfRetriable } from '../utils/retries'
-import { UUIDT } from '../utils/utils'
-import { EventPipelineResult, EventPipelineRunner } from '../worker/ingestion/event-pipeline/runner'
->>>>>>> 6af80441
 import { MemoryRateLimiter } from './utils/overflow-detector'
 // Must require as `tsc` strips unused `import` statements and just requiring this seems to init some globals
 require('@sentry/tracing')
@@ -261,25 +255,8 @@
                     continue
                 }
 
-<<<<<<< HEAD
                 runner = this.getEventPipelineRunner(event)
                 await runner.run()
-=======
-                const result = await this.runInstrumented('runEventPipeline', () => this.runEventPipeline(event))
-
-                logger.debug('🔁', `Processed event`, {
-                    event,
-                })
-
-                // This contains the Kafka producer ACKs & message promises, to avoid blocking after every message.
-                result.ackPromises?.forEach((promise) => {
-                    void this.scheduleWork(
-                        promise.catch(async (error) => {
-                            await this.handleProcessingError(error, message, event)
-                        })
-                    )
-                })
->>>>>>> 6af80441
             } catch (error) {
                 // NOTE: If we error at this point we want to handle it gracefully and continue to process the scheduled promises
                 await this.handleProcessingError(error, message, event)
@@ -412,7 +389,6 @@
     }
 
     private async handleProcessingError(error: any, message: Message, event: PipelineEvent) {
-<<<<<<< HEAD
         if (error instanceof EventDroppedError) {
             // In the case of an EventDroppedError we know that the error was expected and as such we should
             // send it to the DLQ unless the doNotSendToDLQ flag is set
@@ -421,12 +397,6 @@
             if (error.doNotSendToDLQ) {
                 return
             }
-=======
-        logger.error('🔥', `Error processing message`, {
-            stack: error.stack,
-            error: error,
-        })
->>>>>>> 6af80441
 
             try {
                 const sentryEventId = captureException(error)
@@ -441,24 +411,10 @@
                     headers: headers,
                 })
             } catch (error) {
-<<<<<<< HEAD
-                status.error('🔥', `Error pushing to DLQ`, {
+                logger.error('🔥', `Error pushing to DLQ`, {
                     stack: error.stack,
                     error: error,
                 })
-=======
-                // If we can't send to the DLQ and it's not retriable, just continue. We'll commit the
-                // offset and move on.
-                if (error?.isRetriable === false) {
-                    logger.error('🔥', `Error pushing to DLQ`, {
-                        stack: error.stack,
-                        error: error,
-                    })
-                    return
-                }
-
-                // If we can't send to the DLQ and it is retriable, raise the error.
->>>>>>> 6af80441
                 throw error
             }
 
