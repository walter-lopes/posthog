<<<<<<< HEAD
import fetch from 'node-fetch'

import { GraphileWorker } from '../../main/graphile-worker/graphile-worker'
=======
import { IngestionPersonData } from './../../types'
import { ActionManager } from '../ingestion/action-manager'
import { ActionMatcher } from '../ingestion/action-matcher'
>>>>>>> 9a2c1071
import {
    Automation,
    EnqueuedAutomationJob,
    JobName,
<<<<<<< HEAD
    PluginServerCapabilities,
    PostIngestionEvent,
    Team,
=======
    Person,
>>>>>>> 9a2c1071
} from '../../types'
import { DB } from '../../utils/db/db'
import { status } from '../../utils/status'
import { ActionMatcher } from '../ingestion/action-matcher'
import { AppMetrics } from '../ingestion/app-metrics'

export type AutomationMap = Record<string, Automation>
type AutomationCache = Record<Team['id'], AutomationMap>

export function applyEventToPayloadTemplate(payloadTemplate: any, event: any): any {
    function replaceTemplateRecursive(obj: any, path: string[]): any {
        if (typeof obj === 'string') {
            if (obj == '{event}') {
                return event
            }
            const matches = obj.match(/\{event\.[a-zA-Z0-9_.]+\}/g)
            if (matches) {
                for (const match of matches) {
                    const propertyPath = match.slice(7, -1).split('.')
                    let value = event
                    for (const key of propertyPath) {
                        if (value === undefined) {
                            break
                        }
                        value = value[key]
                    }
                    if (value !== undefined) {
                        if (obj === match) {
                            return value
                        } else {
                            obj = obj.replace(match, value)
                        }
                    }
                }
            }
            return obj
        } else if (Array.isArray(obj)) {
            return obj.map((item, index) => replaceTemplateRecursive(item, path.concat(index.toString())))
        } else if (typeof obj === 'object' && obj !== null) {
            const newObj: { [key: string]: any } = {}
            for (const key of Object.keys(obj)) {
                newObj[key] = replaceTemplateRecursive(obj[key], path.concat(key))
            }
            return newObj
        } else {
            return obj
        }
    }

    return replaceTemplateRecursive(payloadTemplate, [])
}

export const automationToPluginConfigId = (automation: Automation): string => {
    // AppMetrics is for plugins but we are stealing it for this use case
    return `automation-${automation.id}`
}

export class AutomationManager {
    private ready: boolean
    private automationCache: AutomationCache
    private interval: NodeJS.Timer | null

    constructor(
        private db: DB,
        private capabilities: PluginServerCapabilities,
        private actionMatcher: ActionMatcher,
        private appMetrics: AppMetrics
    ) {
        this.ready = false
        this.automationCache = {}
        this.interval = null
    }

    public async prepare(): Promise<void> {
        await this.reloadAllAutomations()
        this.interval = setInterval(async () => {
            await this.reloadAllAutomations()
        }, 1000 * 10) // TODO: make this smarter
        this.ready = true
    }

    private async getPersonFromDB(teamId: Team['id'], distinctId: string): Promise<Person | undefined> {
        const person = await this.db.fetchPerson(teamId, distinctId)
        if (!person) {
            return
        }
        return person
    }

    public getTeamAutomations(teamId: Team['id']): AutomationMap {
        if (!this.ready) {
            throw new Error('AutomationManager is not ready! Run AutomationManager.prepare() before this')
        }
        return this.automationCache[teamId] || {}
    }

    public async reloadAllAutomations(): Promise<void> {
        if (this.capabilities.processAutomationJobs) {
            this.automationCache = await this.db.fetchAllAutomationsGroupedByTeam() // TODO: This returns an action, needs to be turned into an automation type
            status.info('🍿', 'Fetched all automation from DB anew')
        }
    }

    public async startWithEvent(event: PostIngestionEvent, graphileWorker: GraphileWorker): Promise<void> {
        const teamAutomations = this.getTeamAutomations(event.teamId) // TODO: This returns an action, needs to be turned into an automation type

        const person: IngestionPersonData | undefined = await this.getPersonFromDB(event.teamId, event.distinctId)
        event.person = person

        for (const automation of Object.values(teamAutomations)) {
            if (await this.actionMatcher.matchAutomation(automation, event, person)) {
                const job: EnqueuedAutomationJob = {
                    timestamp: Date.now(),
                    automation: automation,
                    event,
                    nodeId: automation.steps[1].id, // get the second node
                }

                await this.runAutomationJob(job, graphileWorker)
            }
        }
    }

    // Actually running the job that came from graphile
    public async runAutomationJob(job: EnqueuedAutomationJob, graphileWorker: GraphileWorker) {
        // 1. Find the node in the job.automation for job.nodeId
        try {
            const step = job.automation.steps.find((step: any) => step.id == job.nodeId) as any

            if (!step) {
                throw new Error('Could not find step with ID ' + job.nodeId)
            }
            // 2. run the corresponding action
            if (step.kind == 'WebhookDestination') {
                const response = await fetch(step.url, {
                    method: 'POST',
                    body: JSON.stringify(applyEventToPayloadTemplate(JSON.parse(step.payload), job.event)),
                })
                if (!response.ok) {
                    throw new Error('Webhook failed')
                }
            }
            // 3. Enqueue the new job(s) with the next nodeIds
            // find the next node id from the edges
            const nextStep = job.automation.edges.find((edge: any) => edge.source == job.nodeId)?.target

            if (nextStep) {
                const newJob: EnqueuedAutomationJob = {
                    ...job,
                    nodeId: nextStep,
                }
                await graphileWorker.enqueue(JobName.AUTOMATION_JOB, newJob)
            } else {
                await this.appMetrics.queueMetric({
                    teamId: job.automation.teamId,
                    pluginConfigId: job.automation.id,
                    category: 'automationTask',
                    successes: 1,
                })
                console.log('finished')
            }
            // Do the appropriate thing and then schedule the follow up job
        } catch (error) {
            await this.appMetrics.queueError(
                {
                    teamId: job.automation.teamId,
                    pluginConfigId: job.automation.id,
                    category: 'automationTask',
                    successes: 1,
                },
                {
                    error,
                    event: job,
                }
            )
        }

        // DONT DO THIS
        // graphileWorker.enqueue(JobName.AUTOMATION_JOB, job)
    }

    // public async reloadAutomation(teamId: Team['id'], actionId: Action['id']): Promise<void> {
    //     if (!this.capabilities.processAutomationJobs) {
    //         return
    //     }

    //     const refetchedAction = await this.db.fetchAction(actionId)

    //     let wasCachedAlready = true
    //     if (!this.automationCache[teamId]) {
    //         wasCachedAlready = false
    //         this.automationCache[teamId] = {}
    //     } else if (!this.automationCache[teamId][actionId]) {
    //         wasCachedAlready = false
    //     }

    //     if (refetchedAction) {
    //         status.debug(
    //             '🍿',
    //             wasCachedAlready
    //                 ? `Refetched action ID ${actionId} (team ID ${teamId}) from DB`
    //                 : `Fetched new action ID ${actionId} (team ID ${teamId}) from DB`
    //         )
    //         this.automationCache[teamId][actionId] = refetchedAction
    //     } else if (wasCachedAlready) {
    //         delete this.automationCache[teamId][actionId]
    //     }
    // }

    // public dropAction(teamId: Team['id'], actionId: Action['id']): void {
    //     if (!this.capabilities.processAutomationJobs) {
    //         return
    //     }

    //     const wasCachedAlready = !!this.automationCache?.[teamId]?.[actionId]

    //     if (wasCachedAlready) {
    //         status.info('🍿', `Deleted action ID ${actionId} (team ID ${teamId}) from cache`)
    //         delete this.automationCache[teamId][actionId]
    //     } else {
    //         status.info(
    //             '🍿',
    //             `Tried to delete action ID ${actionId} (team ID ${teamId}) from cache, but it wasn't found in cache, so did nothing instead`
    //         )
    //     }
    // }
}<|MERGE_RESOLUTION|>--- conflicted
+++ resolved
@@ -1,28 +1,20 @@
-<<<<<<< HEAD
 import fetch from 'node-fetch'
 
 import { GraphileWorker } from '../../main/graphile-worker/graphile-worker'
-=======
-import { IngestionPersonData } from './../../types'
-import { ActionManager } from '../ingestion/action-manager'
-import { ActionMatcher } from '../ingestion/action-matcher'
->>>>>>> 9a2c1071
 import {
     Automation,
     EnqueuedAutomationJob,
     JobName,
-<<<<<<< HEAD
+    Person,
     PluginServerCapabilities,
     PostIngestionEvent,
     Team,
-=======
-    Person,
->>>>>>> 9a2c1071
 } from '../../types'
 import { DB } from '../../utils/db/db'
 import { status } from '../../utils/status'
 import { ActionMatcher } from '../ingestion/action-matcher'
 import { AppMetrics } from '../ingestion/app-metrics'
+import { IngestionPersonData } from './../../types'
 
 export type AutomationMap = Record<string, Automation>
 type AutomationCache = Record<Team['id'], AutomationMap>
