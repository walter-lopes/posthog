--- conflicted
+++ resolved
@@ -544,17 +544,6 @@
                                 throw new Error('sendEmail: Missing inputs')
                             }
 
-<<<<<<< HEAD
-                            const { mailjet, email } = inputs
-
-                            // TODO: Add support for other providers
-                            if (!mailjet) {
-                                throw new Error('sendEmail: Must provide a Mailjet integration')
-                            }
-
-                            const fetchQueueParameters = this.enrichFetchRequest({
-                                ...createMailjetRequest(email, mailjet),
-=======
                             const { mail, email } = inputs
 
                             if (!mail) {
@@ -564,7 +553,6 @@
                             const fetchQueueParameters = this.enrichFetchRequest({
                                 // TODO: Add support for other providers
                                 ...createMailjetRequest(email, mail),
->>>>>>> 2e6d142c
                                 return_queue: 'hog',
                             })
 
