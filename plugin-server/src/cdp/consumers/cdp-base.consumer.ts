--- conflicted
+++ resolved
@@ -73,61 +73,6 @@
         return results
     }
 
-<<<<<<< HEAD
-    protected async startKafkaConsumer(options: {
-        topic: string
-        groupId: string
-        handleBatch: (messages: Message[]) => Promise<void>
-    }): Promise<void> {
-        this.batchConsumer = await startBatchConsumer({
-            ...options,
-            connectionConfig: createRdConnectionConfigFromEnvVars(this.hub, 'consumer'),
-            autoCommit: true,
-            sessionTimeout: this.hub.KAFKA_CONSUMPTION_SESSION_TIMEOUT_MS,
-            maxPollIntervalMs: this.hub.KAFKA_CONSUMPTION_MAX_POLL_INTERVAL_MS,
-            // the largest size of a message that can be fetched by the consumer.
-            // the largest size our MSK cluster allows is 20MB
-            // we only use 9 or 10MB but there's no reason to limit this 🤷️
-            consumerMaxBytes: this.hub.KAFKA_CONSUMPTION_MAX_BYTES,
-            consumerMaxBytesPerPartition: this.hub.KAFKA_CONSUMPTION_MAX_BYTES_PER_PARTITION,
-            // our messages are very big, so we don't want to buffer too many
-            // queuedMinMessages: this.hub.KAFKA_QUEUE_SIZE,
-            consumerMaxWaitMs: this.hub.KAFKA_CONSUMPTION_MAX_WAIT_MS,
-            consumerErrorBackoffMs: this.hub.KAFKA_CONSUMPTION_ERROR_BACKOFF_MS,
-            fetchBatchSize: this.hub.INGESTION_BATCH_SIZE,
-            batchingTimeoutMs: this.hub.KAFKA_CONSUMPTION_BATCHING_TIMEOUT_MS,
-            topicCreationTimeoutMs: this.hub.KAFKA_TOPIC_CREATION_TIMEOUT_MS,
-            topicMetadataRefreshInterval: this.hub.KAFKA_TOPIC_METADATA_REFRESH_INTERVAL_MS,
-            eachBatch: async (messages, { heartbeat }) => {
-                logger.info('🔁', `${this.name} - handling batch`, {
-                    size: messages.length,
-                })
-
-                this.heartbeat = heartbeat
-
-                histogramKafkaBatchSize.observe(messages.length)
-                histogramKafkaBatchSizeKb.observe(messages.reduce((acc, m) => (m.value?.length ?? 0) + acc, 0) / 1024)
-
-                return await this.runInstrumented('handleEachBatch', async () => {
-                    await options.handleBatch(messages)
-                })
-            },
-            callEachBatchWhenEmpty: false,
-        })
-
-        this.batchConsumer.consumer.on('disconnected', async (err) => {
-            if (this.isStopping) {
-                return
-            }
-            // since we can't be guaranteed that the consumer will be stopped before some other code calls disconnect
-            // we need to listen to disconnect and make sure we're stopped
-            logger.info('🔁', `${this.name} batch consumer disconnected, cleaning up`, { err })
-            await this.stop()
-        })
-    }
-
-=======
->>>>>>> 96249b81
     public async start(): Promise<void> {
         // NOTE: This is only for starting shared services
         await Promise.all([
