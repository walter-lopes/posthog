module.exports = {
    transform: {
        '^.+\\.(t|j)s$': ['@swc/jest'],
    },
    testEnvironment: 'node',
    clearMocks: true,
    coverageProvider: 'v8',
    setupFilesAfterEnv: ['./jest.setup.fetch-mock.js'],
    testMatch: ['<rootDir>/tests/**/*.test.ts', '<rootDir>/src/**/*.test.ts'],
    testTimeout: 60000,
    modulePathIgnorePatterns: ['<rootDir>/.tmp/'],

<<<<<<< HEAD
=======
    // NOTE: This should be kept in sync with tsconfig.json
>>>>>>> 74d7f746
    moduleNameMapper: {
        '^~/(.*)$': '<rootDir>/$1',
    },
}<|MERGE_RESOLUTION|>--- conflicted
+++ resolved
@@ -10,10 +10,7 @@
     testTimeout: 60000,
     modulePathIgnorePatterns: ['<rootDir>/.tmp/'],
 
-<<<<<<< HEAD
-=======
     // NOTE: This should be kept in sync with tsconfig.json
->>>>>>> 74d7f746
     moduleNameMapper: {
         '^~/(.*)$': '<rootDir>/$1',
     },
