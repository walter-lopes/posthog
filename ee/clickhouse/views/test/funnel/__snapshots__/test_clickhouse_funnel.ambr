# name: ClickhouseTestFunnelGroups.test_funnel_aggregation_with_groups
  '
  /* request:api_projects_(?P<parent_lookup_team_id>[^_.]+)_insights_funnel_?$ (ClickhouseInsightsViewSet) */
  SELECT countIf(steps = 1) step_1,
         countIf(steps = 2) step_2,
         avg(step_1_average_conversion_time_inner) step_1_average_conversion_time,
         median(step_1_median_conversion_time_inner) step_1_median_conversion_time
  FROM
    (SELECT aggregation_target,
            steps,
            avg(step_1_conversion_time) step_1_average_conversion_time_inner,
            median(step_1_conversion_time) step_1_median_conversion_time_inner
     FROM
       (SELECT aggregation_target,
               steps,
               max(steps) over (PARTITION BY aggregation_target) as max_steps,
                               step_1_conversion_time
        FROM
          (SELECT *,
                  if(latest_0 < latest_1
                     AND latest_1 <= latest_0 + INTERVAL 14 DAY, 2, 1) AS steps ,
                  if(isNotNull(latest_1)
                     AND latest_1 <= latest_0 + INTERVAL 14 DAY, dateDiff('second', toDateTime(latest_0), toDateTime(latest_1)), NULL) step_1_conversion_time
           FROM
             (SELECT aggregation_target,
                     timestamp,
                     step_0,
                     latest_0,
                     step_1,
                     min(latest_1) over (PARTITION by aggregation_target
                                         ORDER BY timestamp DESC ROWS BETWEEN UNBOUNDED PRECEDING AND 0 PRECEDING) latest_1
              FROM
                (SELECT aggregation_target,
                        timestamp,
                        if(event = 'user signed up', 1, 0) as step_0,
                        if(step_0 = 1, timestamp, null) as latest_0,
                        if(event = 'paid', 1, 0) as step_1,
                        if(step_1 = 1, timestamp, null) as latest_1
                 FROM
                   (SELECT e.event as event,
                           e.team_id as team_id,
                           e.distinct_id as distinct_id,
                           e.timestamp as timestamp,
                           e."group_0" as aggregation_target,
                           e."group_0" as "group_0"
                    FROM events e
                    WHERE team_id = 2
                      AND event IN ['paid', 'user signed up']
<<<<<<< HEAD
                      AND timestamp >= '2020-01-01 00:00:00'
                      AND timestamp <= '2020-01-14 23:59:59'
                      AND (NOT has([''], "group_0")) ) events
=======
                      AND timestamp >= toDateTime('2020-01-01 00:00:00', 'UTC')
                      AND timestamp <= toDateTime('2020-01-14 23:59:59', 'UTC')
                      AND (NOT has([''], "$group_0")) ) events
>>>>>>> 874c3f75
                 WHERE (step_0 = 1
                        OR step_1 = 1) ))
           WHERE step_0 = 1 SETTINGS allow_experimental_window_functions = 1 ))
     GROUP BY aggregation_target,
              steps
     HAVING steps = max_steps SETTINGS allow_experimental_window_functions = 1) SETTINGS allow_experimental_window_functions = 1
  '
---
# name: ClickhouseTestFunnelGroups.test_funnel_aggregation_with_groups.1
  '
  /* request:api_person_funnel_?$ (LegacyPersonViewSet) */
  SELECT aggregation_target AS actor_id
  FROM
    (SELECT aggregation_target,
            steps,
            avg(step_1_conversion_time) step_1_average_conversion_time_inner,
            median(step_1_conversion_time) step_1_median_conversion_time_inner
     FROM
       (SELECT aggregation_target,
               steps,
               max(steps) over (PARTITION BY aggregation_target) as max_steps,
                               step_1_conversion_time
        FROM
          (SELECT *,
                  if(latest_0 < latest_1
                     AND latest_1 <= latest_0 + INTERVAL 14 DAY, 2, 1) AS steps ,
                  if(isNotNull(latest_1)
                     AND latest_1 <= latest_0 + INTERVAL 14 DAY, dateDiff('second', toDateTime(latest_0), toDateTime(latest_1)), NULL) step_1_conversion_time
           FROM
             (SELECT aggregation_target,
                     timestamp,
                     step_0,
                     latest_0,
                     step_1,
                     min(latest_1) over (PARTITION by aggregation_target
                                         ORDER BY timestamp DESC ROWS BETWEEN UNBOUNDED PRECEDING AND 0 PRECEDING) latest_1
              FROM
                (SELECT aggregation_target,
                        timestamp,
                        if(event = 'user signed up', 1, 0) as step_0,
                        if(step_0 = 1, timestamp, null) as latest_0,
                        if(event = 'paid', 1, 0) as step_1,
                        if(step_1 = 1, timestamp, null) as latest_1
                 FROM
                   (SELECT e.event as event,
                           e.team_id as team_id,
                           e.distinct_id as distinct_id,
                           e.timestamp as timestamp,
                           e."group_0" as aggregation_target,
                           e."group_0" as "group_0"
                    FROM events e
                    WHERE team_id = 2
                      AND event IN ['paid', 'user signed up']
<<<<<<< HEAD
                      AND timestamp >= '2020-01-01 00:00:00'
                      AND timestamp <= '2020-01-14 23:59:59'
                      AND ((NOT has([''], "group_0"))
                           AND (NOT has([''], "group_0"))) ) events
=======
                      AND timestamp >= toDateTime('2020-01-01 00:00:00', 'UTC')
                      AND timestamp <= toDateTime('2020-01-14 23:59:59', 'UTC')
                      AND ((NOT has([''], "$group_0"))
                           AND (NOT has([''], "$group_0"))) ) events
>>>>>>> 874c3f75
                 WHERE (step_0 = 1
                        OR step_1 = 1) ))
           WHERE step_0 = 1 SETTINGS allow_experimental_window_functions = 1 ))
     GROUP BY aggregation_target,
              steps
     HAVING steps = max_steps SETTINGS allow_experimental_window_functions = 1)
  WHERE steps IN [1, 2]
  ORDER BY aggregation_target
  LIMIT 100
  OFFSET 0 SETTINGS allow_experimental_window_functions = 1
  '
---
# name: ClickhouseTestFunnelGroups.test_funnel_group_aggregation_with_groups_entity_filtering
  '
  /* request:api_projects_(?P<parent_lookup_team_id>[^_.]+)_insights_funnel_?$ (ClickhouseInsightsViewSet) */
  SELECT countIf(steps = 1) step_1,
         countIf(steps = 2) step_2,
         avg(step_1_average_conversion_time_inner) step_1_average_conversion_time,
         median(step_1_median_conversion_time_inner) step_1_median_conversion_time
  FROM
    (SELECT aggregation_target,
            steps,
            avg(step_1_conversion_time) step_1_average_conversion_time_inner,
            median(step_1_conversion_time) step_1_median_conversion_time_inner
     FROM
       (SELECT aggregation_target,
               steps,
               max(steps) over (PARTITION BY aggregation_target) as max_steps,
                               step_1_conversion_time
        FROM
          (SELECT *,
                  if(latest_0 < latest_1
                     AND latest_1 <= latest_0 + INTERVAL 14 DAY, 2, 1) AS steps ,
                  if(isNotNull(latest_1)
                     AND latest_1 <= latest_0 + INTERVAL 14 DAY, dateDiff('second', toDateTime(latest_0), toDateTime(latest_1)), NULL) step_1_conversion_time
           FROM
             (SELECT aggregation_target,
                     timestamp,
                     step_0,
                     latest_0,
                     step_1,
                     min(latest_1) over (PARTITION by aggregation_target
                                         ORDER BY timestamp DESC ROWS BETWEEN UNBOUNDED PRECEDING AND 0 PRECEDING) latest_1
              FROM
                (SELECT aggregation_target,
                        timestamp,
                        if(event = 'user signed up'
                           AND (has(['org:5'], "group_0")), 1, 0) as step_0,
                        if(step_0 = 1, timestamp, null) as latest_0,
                        if(event = 'paid', 1, 0) as step_1,
                        if(step_1 = 1, timestamp, null) as latest_1
                 FROM
                   (SELECT e.event as event,
                           e.team_id as team_id,
                           e.distinct_id as distinct_id,
                           e.timestamp as timestamp,
                           e."group_0" as aggregation_target,
                           e."group_0" as "group_0"
                    FROM events e
                    WHERE team_id = 2
                      AND event IN ['paid', 'user signed up']
<<<<<<< HEAD
                      AND timestamp >= '2020-01-01 00:00:00'
                      AND timestamp <= '2020-01-14 23:59:59'
                      AND (NOT has([''], "group_0")) ) events
=======
                      AND timestamp >= toDateTime('2020-01-01 00:00:00', 'UTC')
                      AND timestamp <= toDateTime('2020-01-14 23:59:59', 'UTC')
                      AND (NOT has([''], "$group_0")) ) events
>>>>>>> 874c3f75
                 WHERE (step_0 = 1
                        OR step_1 = 1) ))
           WHERE step_0 = 1 SETTINGS allow_experimental_window_functions = 1 ))
     GROUP BY aggregation_target,
              steps
     HAVING steps = max_steps SETTINGS allow_experimental_window_functions = 1) SETTINGS allow_experimental_window_functions = 1
  '
---
# name: ClickhouseTestFunnelGroups.test_funnel_group_aggregation_with_groups_entity_filtering.1
  '
  /* request:api_person_funnel_?$ (LegacyPersonViewSet) */
  SELECT aggregation_target AS actor_id
  FROM
    (SELECT aggregation_target,
            steps,
            avg(step_1_conversion_time) step_1_average_conversion_time_inner,
            median(step_1_conversion_time) step_1_median_conversion_time_inner
     FROM
       (SELECT aggregation_target,
               steps,
               max(steps) over (PARTITION BY aggregation_target) as max_steps,
                               step_1_conversion_time
        FROM
          (SELECT *,
                  if(latest_0 < latest_1
                     AND latest_1 <= latest_0 + INTERVAL 14 DAY, 2, 1) AS steps ,
                  if(isNotNull(latest_1)
                     AND latest_1 <= latest_0 + INTERVAL 14 DAY, dateDiff('second', toDateTime(latest_0), toDateTime(latest_1)), NULL) step_1_conversion_time
           FROM
             (SELECT aggregation_target,
                     timestamp,
                     step_0,
                     latest_0,
                     step_1,
                     min(latest_1) over (PARTITION by aggregation_target
                                         ORDER BY timestamp DESC ROWS BETWEEN UNBOUNDED PRECEDING AND 0 PRECEDING) latest_1
              FROM
                (SELECT aggregation_target,
                        timestamp,
                        if(event = 'user signed up'
                           AND (has(['org:5'], "group_0")), 1, 0) as step_0,
                        if(step_0 = 1, timestamp, null) as latest_0,
                        if(event = 'paid', 1, 0) as step_1,
                        if(step_1 = 1, timestamp, null) as latest_1
                 FROM
                   (SELECT e.event as event,
                           e.team_id as team_id,
                           e.distinct_id as distinct_id,
                           e.timestamp as timestamp,
                           e."group_0" as aggregation_target,
                           e."group_0" as "group_0"
                    FROM events e
                    WHERE team_id = 2
                      AND event IN ['paid', 'user signed up']
<<<<<<< HEAD
                      AND timestamp >= '2020-01-01 00:00:00'
                      AND timestamp <= '2020-01-14 23:59:59'
                      AND ((NOT has([''], "group_0"))
                           AND (NOT has([''], "group_0"))) ) events
=======
                      AND timestamp >= toDateTime('2020-01-01 00:00:00', 'UTC')
                      AND timestamp <= toDateTime('2020-01-14 23:59:59', 'UTC')
                      AND ((NOT has([''], "$group_0"))
                           AND (NOT has([''], "$group_0"))) ) events
>>>>>>> 874c3f75
                 WHERE (step_0 = 1
                        OR step_1 = 1) ))
           WHERE step_0 = 1 SETTINGS allow_experimental_window_functions = 1 ))
     GROUP BY aggregation_target,
              steps
     HAVING steps = max_steps SETTINGS allow_experimental_window_functions = 1)
  WHERE steps IN [1, 2]
  ORDER BY aggregation_target
  LIMIT 100
  OFFSET 0 SETTINGS allow_experimental_window_functions = 1
  '
---
# name: ClickhouseTestFunnelGroups.test_funnel_with_groups_entity_filtering
  '
  /* request:api_projects_(?P<parent_lookup_team_id>[^_.]+)_insights_funnel_?$ (ClickhouseInsightsViewSet) */
  SELECT countIf(steps = 1) step_1,
         countIf(steps = 2) step_2,
         avg(step_1_average_conversion_time_inner) step_1_average_conversion_time,
         median(step_1_median_conversion_time_inner) step_1_median_conversion_time
  FROM
    (SELECT aggregation_target,
            steps,
            avg(step_1_conversion_time) step_1_average_conversion_time_inner,
            median(step_1_conversion_time) step_1_median_conversion_time_inner
     FROM
       (SELECT aggregation_target,
               steps,
               max(steps) over (PARTITION BY aggregation_target) as max_steps,
                               step_1_conversion_time
        FROM
          (SELECT *,
                  if(latest_0 < latest_1
                     AND latest_1 <= latest_0 + INTERVAL 14 DAY, 2, 1) AS steps ,
                  if(isNotNull(latest_1)
                     AND latest_1 <= latest_0 + INTERVAL 14 DAY, dateDiff('second', toDateTime(latest_0), toDateTime(latest_1)), NULL) step_1_conversion_time
           FROM
             (SELECT aggregation_target,
                     timestamp,
                     step_0,
                     latest_0,
                     step_1,
                     min(latest_1) over (PARTITION by aggregation_target
                                         ORDER BY timestamp DESC ROWS BETWEEN UNBOUNDED PRECEDING AND 0 PRECEDING) latest_1
              FROM
                (SELECT aggregation_target,
                        timestamp,
                        if(event = 'user signed up'
                           AND (has(['org:5'], "group_0")), 1, 0) as step_0,
                        if(step_0 = 1, timestamp, null) as latest_0,
                        if(event = 'paid', 1, 0) as step_1,
                        if(step_1 = 1, timestamp, null) as latest_1
                 FROM
                   (SELECT e.event as event,
                           e.team_id as team_id,
                           e.distinct_id as distinct_id,
                           e.timestamp as timestamp,
                           pdi.person_id as aggregation_target,
                           e."group_0" as "group_0"
                    FROM events e
                    INNER JOIN
                      (SELECT distinct_id,
                              argMax(person_id, version) as person_id
                       FROM person_distinct_id2
                       WHERE team_id = 2
                       GROUP BY distinct_id
                       HAVING argMax(is_deleted, version) = 0) AS pdi ON e.distinct_id = pdi.distinct_id
                    WHERE team_id = 2
                      AND event IN ['paid', 'user signed up']
                      AND timestamp >= toDateTime('2020-01-01 00:00:00', 'UTC')
                      AND timestamp <= toDateTime('2020-01-14 23:59:59', 'UTC') ) events
                 WHERE (step_0 = 1
                        OR step_1 = 1) ))
           WHERE step_0 = 1 SETTINGS allow_experimental_window_functions = 1 ))
     GROUP BY aggregation_target,
              steps
     HAVING steps = max_steps SETTINGS allow_experimental_window_functions = 1) SETTINGS allow_experimental_window_functions = 1
  '
---
# name: ClickhouseTestFunnelGroups.test_funnel_with_groups_entity_filtering.1
  '
  /* request:api_person_funnel_?$ (LegacyPersonViewSet) */
  SELECT aggregation_target AS actor_id
  FROM
    (SELECT aggregation_target,
            steps,
            avg(step_1_conversion_time) step_1_average_conversion_time_inner,
            median(step_1_conversion_time) step_1_median_conversion_time_inner
     FROM
       (SELECT aggregation_target,
               steps,
               max(steps) over (PARTITION BY aggregation_target) as max_steps,
                               step_1_conversion_time
        FROM
          (SELECT *,
                  if(latest_0 < latest_1
                     AND latest_1 <= latest_0 + INTERVAL 14 DAY, 2, 1) AS steps ,
                  if(isNotNull(latest_1)
                     AND latest_1 <= latest_0 + INTERVAL 14 DAY, dateDiff('second', toDateTime(latest_0), toDateTime(latest_1)), NULL) step_1_conversion_time
           FROM
             (SELECT aggregation_target,
                     timestamp,
                     step_0,
                     latest_0,
                     step_1,
                     min(latest_1) over (PARTITION by aggregation_target
                                         ORDER BY timestamp DESC ROWS BETWEEN UNBOUNDED PRECEDING AND 0 PRECEDING) latest_1
              FROM
                (SELECT aggregation_target,
                        timestamp,
                        if(event = 'user signed up'
                           AND (has(['org:5'], "group_0")), 1, 0) as step_0,
                        if(step_0 = 1, timestamp, null) as latest_0,
                        if(event = 'paid', 1, 0) as step_1,
                        if(step_1 = 1, timestamp, null) as latest_1
                 FROM
                   (SELECT e.event as event,
                           e.team_id as team_id,
                           e.distinct_id as distinct_id,
                           e.timestamp as timestamp,
                           pdi.person_id as aggregation_target,
                           e."group_0" as "group_0"
                    FROM events e
                    INNER JOIN
                      (SELECT distinct_id,
                              argMax(person_id, version) as person_id
                       FROM person_distinct_id2
                       WHERE team_id = 2
                       GROUP BY distinct_id
                       HAVING argMax(is_deleted, version) = 0) AS pdi ON e.distinct_id = pdi.distinct_id
                    WHERE team_id = 2
                      AND event IN ['paid', 'user signed up']
                      AND timestamp >= toDateTime('2020-01-01 00:00:00', 'UTC')
                      AND timestamp <= toDateTime('2020-01-14 23:59:59', 'UTC') ) events
                 WHERE (step_0 = 1
                        OR step_1 = 1) ))
           WHERE step_0 = 1 SETTINGS allow_experimental_window_functions = 1 ))
     GROUP BY aggregation_target,
              steps
     HAVING steps = max_steps SETTINGS allow_experimental_window_functions = 1)
  WHERE steps IN [1, 2]
  ORDER BY aggregation_target
  LIMIT 100
  OFFSET 0 SETTINGS allow_experimental_window_functions = 1
  '
---
# name: ClickhouseTestFunnelGroups.test_funnel_with_groups_global_filtering
  '
  /* request:api_projects_(?P<parent_lookup_team_id>[^_.]+)_insights_funnel_?$ (ClickhouseInsightsViewSet) */
  SELECT countIf(steps = 1) step_1,
         countIf(steps = 2) step_2,
         avg(step_1_average_conversion_time_inner) step_1_average_conversion_time,
         median(step_1_median_conversion_time_inner) step_1_median_conversion_time
  FROM
    (SELECT aggregation_target,
            steps,
            avg(step_1_conversion_time) step_1_average_conversion_time_inner,
            median(step_1_conversion_time) step_1_median_conversion_time_inner
     FROM
       (SELECT aggregation_target,
               steps,
               max(steps) over (PARTITION BY aggregation_target) as max_steps,
                               step_1_conversion_time
        FROM
          (SELECT *,
                  if(latest_0 < latest_1
                     AND latest_1 <= latest_0 + INTERVAL 14 DAY, 2, 1) AS steps ,
                  if(isNotNull(latest_1)
                     AND latest_1 <= latest_0 + INTERVAL 14 DAY, dateDiff('second', toDateTime(latest_0), toDateTime(latest_1)), NULL) step_1_conversion_time
           FROM
             (SELECT aggregation_target,
                     timestamp,
                     step_0,
                     latest_0,
                     step_1,
                     min(latest_1) over (PARTITION by aggregation_target
                                         ORDER BY timestamp DESC ROWS BETWEEN UNBOUNDED PRECEDING AND 0 PRECEDING) latest_1
              FROM
                (SELECT aggregation_target,
                        timestamp,
                        if(event = 'user signed up', 1, 0) as step_0,
                        if(step_0 = 1, timestamp, null) as latest_0,
                        if(event = 'paid', 1, 0) as step_1,
                        if(step_1 = 1, timestamp, null) as latest_1
                 FROM
                   (SELECT e.event as event,
                           e.team_id as team_id,
                           e.distinct_id as distinct_id,
                           e.timestamp as timestamp,
                           pdi.person_id as aggregation_target,
                           groups_0.group_properties_0 as group_properties_0
                    FROM events e
                    INNER JOIN
                      (SELECT distinct_id,
                              argMax(person_id, version) as person_id
                       FROM person_distinct_id2
                       WHERE team_id = 2
                       GROUP BY distinct_id
                       HAVING argMax(is_deleted, version) = 0) AS pdi ON e.distinct_id = pdi.distinct_id
                    INNER JOIN
                      (SELECT group_key,
                              argMax(group_properties, _timestamp) AS group_properties_0
                       FROM groups
                       WHERE team_id = 2
                         AND group_type_index = 0
                       GROUP BY group_key) groups_0 ON group_0 == groups_0.group_key
                    WHERE team_id = 2
                      AND event IN ['paid', 'user signed up']
                      AND timestamp >= toDateTime('2020-01-01 00:00:00', 'UTC')
                      AND timestamp <= toDateTime('2020-01-14 23:59:59', 'UTC')
                      AND (has(['finance'], replaceRegexpAll(JSONExtractRaw(group_properties_0, 'industry'), '^"|"$', ''))) ) events
                 WHERE (step_0 = 1
                        OR step_1 = 1) ))
           WHERE step_0 = 1 SETTINGS allow_experimental_window_functions = 1 ))
     GROUP BY aggregation_target,
              steps
     HAVING steps = max_steps SETTINGS allow_experimental_window_functions = 1) SETTINGS allow_experimental_window_functions = 1
  '
---
# name: ClickhouseTestFunnelGroups.test_funnel_with_groups_global_filtering.1
  '
  /* request:api_person_funnel_?$ (LegacyPersonViewSet) */
  SELECT aggregation_target AS actor_id
  FROM
    (SELECT aggregation_target,
            steps,
            avg(step_1_conversion_time) step_1_average_conversion_time_inner,
            median(step_1_conversion_time) step_1_median_conversion_time_inner
     FROM
       (SELECT aggregation_target,
               steps,
               max(steps) over (PARTITION BY aggregation_target) as max_steps,
                               step_1_conversion_time
        FROM
          (SELECT *,
                  if(latest_0 < latest_1
                     AND latest_1 <= latest_0 + INTERVAL 14 DAY, 2, 1) AS steps ,
                  if(isNotNull(latest_1)
                     AND latest_1 <= latest_0 + INTERVAL 14 DAY, dateDiff('second', toDateTime(latest_0), toDateTime(latest_1)), NULL) step_1_conversion_time
           FROM
             (SELECT aggregation_target,
                     timestamp,
                     step_0,
                     latest_0,
                     step_1,
                     min(latest_1) over (PARTITION by aggregation_target
                                         ORDER BY timestamp DESC ROWS BETWEEN UNBOUNDED PRECEDING AND 0 PRECEDING) latest_1
              FROM
                (SELECT aggregation_target,
                        timestamp,
                        if(event = 'user signed up', 1, 0) as step_0,
                        if(step_0 = 1, timestamp, null) as latest_0,
                        if(event = 'paid', 1, 0) as step_1,
                        if(step_1 = 1, timestamp, null) as latest_1
                 FROM
                   (SELECT e.event as event,
                           e.team_id as team_id,
                           e.distinct_id as distinct_id,
                           e.timestamp as timestamp,
                           pdi.person_id as aggregation_target,
                           groups_0.group_properties_0 as group_properties_0
                    FROM events e
                    INNER JOIN
                      (SELECT distinct_id,
                              argMax(person_id, version) as person_id
                       FROM person_distinct_id2
                       WHERE team_id = 2
                       GROUP BY distinct_id
                       HAVING argMax(is_deleted, version) = 0) AS pdi ON e.distinct_id = pdi.distinct_id
                    INNER JOIN
                      (SELECT group_key,
                              argMax(group_properties, _timestamp) AS group_properties_0
                       FROM groups
                       WHERE team_id = 2
                         AND group_type_index = 0
                       GROUP BY group_key) groups_0 ON group_0 == groups_0.group_key
                    WHERE team_id = 2
                      AND event IN ['paid', 'user signed up']
                      AND timestamp >= toDateTime('2020-01-01 00:00:00', 'UTC')
                      AND timestamp <= toDateTime('2020-01-14 23:59:59', 'UTC')
                      AND (has(['finance'], replaceRegexpAll(JSONExtractRaw(group_properties_0, 'industry'), '^"|"$', ''))) ) events
                 WHERE (step_0 = 1
                        OR step_1 = 1) ))
           WHERE step_0 = 1 SETTINGS allow_experimental_window_functions = 1 ))
     GROUP BY aggregation_target,
              steps
     HAVING steps = max_steps SETTINGS allow_experimental_window_functions = 1)
  WHERE steps IN [1, 2]
  ORDER BY aggregation_target
  LIMIT 100
  OFFSET 0 SETTINGS allow_experimental_window_functions = 1
  '
---<|MERGE_RESOLUTION|>--- conflicted
+++ resolved
@@ -46,15 +46,9 @@
                     FROM events e
                     WHERE team_id = 2
                       AND event IN ['paid', 'user signed up']
-<<<<<<< HEAD
-                      AND timestamp >= '2020-01-01 00:00:00'
-                      AND timestamp <= '2020-01-14 23:59:59'
-                      AND (NOT has([''], "group_0")) ) events
-=======
                       AND timestamp >= toDateTime('2020-01-01 00:00:00', 'UTC')
                       AND timestamp <= toDateTime('2020-01-14 23:59:59', 'UTC')
                       AND (NOT has([''], "$group_0")) ) events
->>>>>>> 874c3f75
                  WHERE (step_0 = 1
                         OR step_1 = 1) ))
            WHERE step_0 = 1 SETTINGS allow_experimental_window_functions = 1 ))
@@ -108,17 +102,10 @@
                     FROM events e
                     WHERE team_id = 2
                       AND event IN ['paid', 'user signed up']
-<<<<<<< HEAD
-                      AND timestamp >= '2020-01-01 00:00:00'
-                      AND timestamp <= '2020-01-14 23:59:59'
-                      AND ((NOT has([''], "group_0"))
-                           AND (NOT has([''], "group_0"))) ) events
-=======
                       AND timestamp >= toDateTime('2020-01-01 00:00:00', 'UTC')
                       AND timestamp <= toDateTime('2020-01-14 23:59:59', 'UTC')
                       AND ((NOT has([''], "$group_0"))
                            AND (NOT has([''], "$group_0"))) ) events
->>>>>>> 874c3f75
                  WHERE (step_0 = 1
                         OR step_1 = 1) ))
            WHERE step_0 = 1 SETTINGS allow_experimental_window_functions = 1 ))
@@ -180,15 +167,9 @@
                     FROM events e
                     WHERE team_id = 2
                       AND event IN ['paid', 'user signed up']
-<<<<<<< HEAD
-                      AND timestamp >= '2020-01-01 00:00:00'
-                      AND timestamp <= '2020-01-14 23:59:59'
-                      AND (NOT has([''], "group_0")) ) events
-=======
                       AND timestamp >= toDateTime('2020-01-01 00:00:00', 'UTC')
                       AND timestamp <= toDateTime('2020-01-14 23:59:59', 'UTC')
                       AND (NOT has([''], "$group_0")) ) events
->>>>>>> 874c3f75
                  WHERE (step_0 = 1
                         OR step_1 = 1) ))
            WHERE step_0 = 1 SETTINGS allow_experimental_window_functions = 1 ))
@@ -243,17 +224,10 @@
                     FROM events e
                     WHERE team_id = 2
                       AND event IN ['paid', 'user signed up']
-<<<<<<< HEAD
-                      AND timestamp >= '2020-01-01 00:00:00'
-                      AND timestamp <= '2020-01-14 23:59:59'
-                      AND ((NOT has([''], "group_0"))
-                           AND (NOT has([''], "group_0"))) ) events
-=======
                       AND timestamp >= toDateTime('2020-01-01 00:00:00', 'UTC')
                       AND timestamp <= toDateTime('2020-01-14 23:59:59', 'UTC')
                       AND ((NOT has([''], "$group_0"))
                            AND (NOT has([''], "$group_0"))) ) events
->>>>>>> 874c3f75
                  WHERE (step_0 = 1
                         OR step_1 = 1) ))
            WHERE step_0 = 1 SETTINGS allow_experimental_window_functions = 1 ))
